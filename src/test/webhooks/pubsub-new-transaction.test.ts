--- conflicted
+++ resolved
@@ -14,15 +14,12 @@
   mockChainId,
   getCollectionUsersMock,
   getCollectionTransfersMock,
-<<<<<<< HEAD
   getCollectionTopUpMock,
   mockGXAddress,
   mockSourceWallet,
   mockTopUpAmount100,
   mockSourceWalletTelegramID,
-=======
   mockEventId,
->>>>>>> 79bdaead
 } from '../utils';
 import Sinon from 'sinon';
 import axios from 'axios';
@@ -2065,7 +2062,7 @@
     it('Should add new Top Up for user', async function () {
       expect(
         await handleNewTransaction({
-          eventId: txId,
+          eventId: mockEventId,
           senderTgId: mockUserTelegramID,
           recipientTgId: mockSourceWalletTelegramID,
           tokenAddress: mockGXAddress,
@@ -2094,7 +2091,7 @@
 
       expect(
         await handleNewTransaction({
-          eventId: txId,
+          eventId: mockEventId,
           senderTgId: mockUserTelegramID,
           recipientTgId: mockSourceWalletTelegramID,
           tokenAddress: mockGXAddress,
@@ -2118,7 +2115,7 @@
     it('Should not add Top Up if isTopUp flag is false', async function () {
       expect(
         await handleNewTransaction({
-          eventId: txId,
+          eventId: mockEventId,
           senderTgId: mockUserTelegramID,
           recipientTgId: mockSourceWalletTelegramID,
           tokenAddress: mockGXAddress,
@@ -2135,7 +2132,7 @@
     it('Should not add Top Up if tokenAddress is not GX token', async function () {
       expect(
         await handleNewTransaction({
-          eventId: txId,
+          eventId: mockEventId,
           senderTgId: mockUserTelegramID,
           recipientTgId: mockSourceWalletTelegramID,
           tokenAddress: '0x111111',
@@ -2152,7 +2149,7 @@
     it('Should not add Top Up if receiver is not source wallet', async function () {
       expect(
         await handleNewTransaction({
-          eventId: txId,
+          eventId: mockEventId,
           senderTgId: mockUserTelegramID,
           recipientTgId: mockUserTelegramID1,
           tokenAddress: mockGXAddress,
