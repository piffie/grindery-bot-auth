--- conflicted
+++ resolved
@@ -1,12 +1,6 @@
-<<<<<<< HEAD
 import express from "express";
 import { PubSub } from "@google-cloud/pubsub";
 import { authenticateApiKey } from "../utils/auth.js";
-=======
-import express from 'express';
-import { PubSub } from '@google-cloud/pubsub';
-import { authenticateApiKey } from '../utils/auth.js';
->>>>>>> c0484e42
 import {
   handleNewReward,
   handleNewTransaction,
