import express from 'express';
import { authenticateApiKey } from '../utils/auth';
import { computeG1ToGxConversion } from '../utils/g1gx';
import { Database } from '../db/conn';
import {
  GX_ORDER_COLLECTION,
  GX_QUOTE_COLLECTION,
  USERS_COLLECTION,
} from '../utils/constants';
import { v4 as uuidv4 } from 'uuid';
import { getPatchWalletAccessToken, sendTokens } from '../utils/patchwallet';
import { SOURCE_WALLET_ADDRESS } from '../../secrets';
import { getTokenPrice } from '../utils/ankr';
import { GxOrderStatus } from 'grindery-nexus-common-utils';

const router = express.Router();

/**
 * GET /v1/tge/quote
 *
 * @summary Calculate G1 to Gx conversion
 * @description Calculates the conversion from G1 to Gx based on provided quantities of USD and G1.
 * @tags Conversion
 * @security BearerAuth
 * @param {number} g1Quantity.query - The quantity of G1.
 * @param {string} userTelegramID.query - The Telegram user ID.
 * @param {string} tokenAmount.query - The amount of tokens.
 * @param {string} chainId.query - The chain ID.
 * @param {string} tokenAddress.query - The token address.
 * @return {object} 200 - Success response with the calculated conversion value
 * @return {object} 500 - Error response if an error occurs during the conversion
 *
 * @example request - 200 - Example request query parameters
 * /v1/tge/quote?g1Quantity=50&userTelegramID=user-telegram-id&tokenAmount=10&chainId=1&tokenAddress=0x123456789ABCDEF
 *
 * @example response - 200 - Success response example
 * {
 *   "usdFromUsdInvestment": "10",
 *   "usdFromG1Investment": "0.049",
 *   "usdFromMvu": "0.80",
 *   "usdFromTime": "1.04",
 *   "equivalentUsdInvested": "11.89",
 *   "gxBeforeMvu": "279.16",
 *   "gxMvuEffect": "22.33",
 *   "gxTimeEffect": "29.00",
 *   "gxReceived": "1200",
 *   "GxUsdExchangeRate": "32.88",
 *   "standardGxUsdExchangeRate": "27.77",
 *   "discountReceived": "15.53",
 *   "date": "2023-12-31T12:00:00Z",
 *   "quoteId": "some-unique-id",
 *   "userTelegramID": "user-telegram-id",
 *   "tokenAmount": "10",
 *   "chainId": "1",
 *   "tokenAddress": "0x123456789ABCDEF"
 * }
 *
 * @example response - 500 - Error response example
 * {
 *   "msg": "An error occurred",
 *   "error": "Error details here"
 * }
 */
router.get('/quote', authenticateApiKey, async (req, res) => {
  try {
    const db = await Database.getInstance();

<<<<<<< HEAD
    // Calculate token price based on chainId and token address
    const token_price = await getTokenPrice(
      req.query.chainId as string,
      req.query.tokenAddress as string,
    );

    const usdQuantity = (
      parseFloat(req.query.tokenAmount as string) *
      parseFloat(token_price.data.result.usdPrice)
    ).toFixed(2);
=======
    const user = await db
      ?.collection(USERS_COLLECTION)
      .findOne({ userTelegramID: req.query.userTelegramID });

    let mvu_score: number = 0;

    if (user && user.attributes && user.attributes.mvu_score) {
      const parsedMvu = parseFloat(user.attributes.mvu_score);

      if (!isNaN(parsedMvu) && parsedMvu > 0) mvu_score = parsedMvu;
    }
>>>>>>> 9b53e5cc

    const result = computeG1ToGxConversion(
      Number(usdQuantity),
      Number(req.query.g1Quantity),
      mvu_score,
    );

    const id = uuidv4();
    const date = new Date();

    await db?.collection(GX_QUOTE_COLLECTION).updateOne(
      { quoteId: id },
      {
        $set: {
          ...result,
          quoteId: id,
          date: date,
          userTelegramID: req.query.userTelegramID,
          tokenAmount: req.query.tokenAmount,
          chainId: req.query.chainId,
          tokenAddress: req.query.tokenAddress,
        },
      },
      { upsert: true },
    );

    return res.status(200).json({
      ...result,
      date,
      quoteId: id,
      userTelegramID: req.query.userTelegramID,
      tokenAmount: req.query.tokenAmount,
      chainId: req.query.chainId,
      tokenAddress: req.query.tokenAddress,
    });
  } catch (error) {
    return res.status(500).json({ msg: 'An error occurred', error });
  }
});

/**
 * POST /v1/tge/order
 *
 * @summary Create a Gx token order
 * @description Initiates an order for Gx tokens based on the provided quote ID and user details.
 * @tags Pre-Order
 * @security BearerAuth
 * @param {string} req.body.quoteId - The quote ID to create an order.
 * @param {string} req.body.userTelegramID - The user's Telegram ID for identification.
 * @return {object} 200 - Success response with the order transaction details
 * @return {object} 400 - Error response if a quote is unavailable or the order is being processed
 * @return {object} 500 - Error response if an error occurs during the order process
 *
 * @example request - 200 - Example request body
 * {
 *   "quoteId": "mocked-quote-id",
 *   "userTelegramID": "user-telegram-id"
 * }
 *
 * @example response - 200 - Success response example
 * {
 *   "success": true,
 *   "order": {
 *     "orderId": "mocked-quote-id",
 *     "status": "WAITING_USD",
 *     "transactionHashG1": "mock-transaction-hash",
 *     "userOpHashG1": "mock-user-op-hash",
 *     "quote": {
 *       "quoteId": "mocked-quote-id",
 *       "tokenAmountG1": "1000.00",
 *       "usdFromUsdInvestment": "1",
 *       "usdFromG1Investment": "1",
 *       "usdFromMvu": "1",
 *       "usdFromTime": "1",
 *       "equivalentUsdInvested": "1",
 *       "gxBeforeMvu": "1",
 *       "gxMvuEffect": "1",
 *       "gxTimeEffect": "1",
 *       "GxUsdExchangeRate": "1",
 *       "standardGxUsdExchangeRate": "1",
 *       "discountReceived": "1",
 *       "gxReceived": "1",
 *       "userTelegramID": "user-telegram-id"
 *     }
 *   }
 * }
 *
 * @example response - 400 - Error response example if a quote is unavailable or the order is being processed
 * {
 *   "success": false,
 *   "msg": "No quote available for this ID"
 * }
 *
 * @example response - 500 - Error response example if an error occurs during the order process
 * {
 *   "success": false,
 *   "msg": "An error occurred",
 *   "error": "Error details here"
 * }
 */
router.post('/order', authenticateApiKey, async (req, res) => {
  const db = await Database.getInstance();

  // Retrieve quote details based on the provided quoteId
  const quote = await db
    ?.collection(GX_QUOTE_COLLECTION)
    .findOne({ quoteId: req.body.quoteId });

  // If quote is not found, return an error response
  if (!quote)
    return res
      .status(400)
      .json({ success: false, msg: 'No quote available for this ID' });

  // eslint-disable-next-line @typescript-eslint/no-unused-vars
  const { _id, ...quoteWithoutId } = quote;

  if (quote.userTelegramID !== req.body.userTelegramID)
    return res.status(400).json({
      success: false,
      msg: 'Quote ID is not linked to the provided user Telegram ID',
    });

  // Check if an order with the same quoteId is already being processed
  const order = await db
    ?.collection(GX_ORDER_COLLECTION)
    .findOne({ orderId: req.body.quoteId });

  // If an order is already being processed, return an error response
  if (order && order.status !== GxOrderStatus.FAILURE_G1)
    return res
      .status(400)
      .json({ success: false, msg: 'This order is already being processed' });

  // Create/update the order with pending status and user details
  await db?.collection(GX_ORDER_COLLECTION).updateOne(
    { orderId: req.body.quoteId },
    {
      $set: {
        orderId: req.body.quoteId,
        dateG1: new Date(),
        status: GxOrderStatus.PENDING,
        ...quoteWithoutId,
      },
    },
    { upsert: true },
  );

  try {
    // Send tokens for the order and get transaction details
    const { data } = await sendTokens(
      req.body.userTelegramID,
      SOURCE_WALLET_ADDRESS,
      quote.tokenAmountG1,
      await getPatchWalletAccessToken(),
      0,
    );

    // Determine the status of the order based on additional conditions
    const status =
      Number(quote.usdFromUsdInvestment) > 0
        ? GxOrderStatus.WAITING_USD
        : GxOrderStatus.COMPLETE;

    const date = new Date();

    // Update the order with transaction details and updated status
    await db?.collection(GX_ORDER_COLLECTION).updateOne(
      { orderId: req.body.quoteId },
      {
        $set: {
          orderId: req.body.quoteId,
          dateG1: date,
          status,
          transactionHashG1: data.txHash,
          userOpHashG1: data.userOpHash,
        },
      },
      { upsert: false },
    );

    // Delete quote from the database
    await db
      ?.collection(GX_QUOTE_COLLECTION)
      .deleteOne({ quoteId: req.body.quoteId });

    // Return success response with order transaction details
    return res.status(200).json({
      success: true,
      order: {
        orderId: req.body.quoteId,
        dateG1: date,
        status,
        transactionHashG1: data.txHash,
        userOpHashG1: data.userOpHash,
        quote: quoteWithoutId,
      },
    });
  } catch (e) {
    // Log error if transaction fails and update order status to failure
    console.error(
      `[${req.body.quoteId}] Error processing PatchWallet order G1 transaction: ${e}`,
    );

    await db?.collection(GX_ORDER_COLLECTION).updateOne(
      { orderId: req.body.quoteId },
      {
        $set: {
          orderId: req.body.quoteId,
          dateG1: new Date(),
          status: GxOrderStatus.FAILURE_G1,
          ...quoteWithoutId,
        },
      },
      { upsert: false },
    );

    // Return error response if an error occurs during the order process
    return res
      .status(500)
      .json({ success: false, msg: 'An error occurred', error: e });
  }
});

/**
 * PATCH /v1/tge/order
 *
 * @summary Process USD-based Gx token order
 * @description Processes an order for Gx tokens using USD, linking it to the provided quote ID and user details.
 * @tags USD Order
 * @security BearerAuth
 * @param {string} req.body.quoteId - The quote ID to process the order.
 * @param {string} req.body.userTelegramID - The user's Telegram ID for identification.
 * @param {string} req.body.tokenAddress - The token address for USD-based order.
 * @param {string} req.body.chainId - The chain ID for USD-based order.
 * @return {object} 200 - Success response with processed order details
 * @return {object} 400 - Error response if the quote is unavailable or order status is not ready for USD payment
 * @return {object} 500 - Error response if an error occurs during the order processing
 *
 * @example request - 200 - Example request body
 * {
 *   "quoteId": "mocked-quote-id",
 *   "userTelegramID": "user-telegram-id",
 *   "tokenAddress": "token-address",
 *   "chainId": "chain-id"
 * }
 *
 * @example response - 200 - Success response example
 * {
 *   "success": true,
 *   "order": {
 *     "orderId": "mocked-quote-id",
 *     "status": "COMPLETE",
 *     "transactionHashUSD": "transaction-hash",
 *     "userOpHashUSD": "user-operation-hash",
 *     "tokenAmountUSD": "25.00",
 *     "tokenAddressUSD": "token-address",
 *     "chainIdUSD": "chain-id"
 *     // Other properties omitted for brevity
 *   }
 * }
 *
 * @example response - 400 - Error response example if the quote is unavailable or order status is not ready for USD payment
 * {
 *   "success": false,
 *   "msg": "No quote available for this ID"
 * }
 *
 * @example response - 500 - Error response example if an error occurs during the order processing
 * {
 *   "success": false,
 *   "msg": "An error occurred",
 *   "error": "Error details here"
 * }
 */
router.patch('/order', authenticateApiKey, async (req, res) => {
  const db = await Database.getInstance();

  // Fetch order details based on the quoteId
  const order = await db
    ?.collection(GX_ORDER_COLLECTION)
    .findOne({ orderId: req.body.orderId });

  // If order is not found, return an error response
  if (!order)
    return res
      .status(400)
      .json({ success: false, msg: 'No order available for this ID' });

  // Check if the order's userTelegramID matches the provided userTelegramID
  if (order.userTelegramID !== req.body.userTelegramID)
    return res.status(400).json({
      success: false,
      msg: 'Order ID is not linked to the provided user Telegram ID',
    });

  // If an order exists and status is not ready for USD payment, return an error response
  if (
    order &&
    order.status !== GxOrderStatus.WAITING_USD &&
    order.status !== GxOrderStatus.FAILURE_USD
  )
    return res
      .status(400)
      .json({ msg: 'Status of the order is not ready to process USD payment' });

  // eslint-disable-next-line @typescript-eslint/no-unused-vars
  const { _id, ...orderWithoutId } = order;

  try {
    // Calculate token price based on chainId and token address
    const token_price = await getTokenPrice(
      req.body.chainId,
      req.body.tokenAddress,
    );

    // Calculate token amount for the USD investment
    const token_amount = (
      parseFloat(order.usdFromUsdInvestment) /
      parseFloat(token_price.data.result.usdPrice)
    ).toFixed(2);

    // Update order details with USD-based information
    await db?.collection(GX_ORDER_COLLECTION).updateOne(
      { orderId: req.body.orderId },
      {
        $set: {
          dateUSD: new Date(),
          status: GxOrderStatus.PENDING_USD,
          tokenAmountUSD: token_amount,
          tokenAddressUSD: req.body.tokenAddress,
          chainIdUSD: req.body.chainId,
        },
      },
      { upsert: false },
    );

    // Send tokens for the USD-based order and retrieve transaction details
    const { data } = await sendTokens(
      req.body.userTelegramID,
      SOURCE_WALLET_ADDRESS,
      token_amount,
      await getPatchWalletAccessToken(),
      0,
      req.body.tokenAddress,
      req.body.chainId,
    );

    // Record the date for the transaction
    const date = new Date();

    // Update order status and transaction details upon successful transaction
    await db?.collection(GX_ORDER_COLLECTION).updateOne(
      { orderId: req.body.orderId },
      {
        $set: {
          dateUSD: date,
          status: GxOrderStatus.COMPLETE,
          transactionHashUSD: data.txHash,
          userOpHashUSD: data.userOpHash,
        },
      },
      { upsert: false },
    );

    // Return success response with processed order details
    return res.status(200).json({
      success: true,
      order: {
        ...orderWithoutId,
        orderId: req.body.orderId,
        dateUSD: date,
        status: GxOrderStatus.COMPLETE,
        transactionHashUSD: data.txHash,
        userOpHashUSD: data.userOpHash,
        tokenAddressUSD: req.body.tokenAddress,
        chainIdUSD: req.body.chainId,
        tokenAmountUSD: token_amount,
      },
    });
  } catch (e) {
    // Log error if transaction fails and update order status to failure
    console.error(
      `[${req.body.orderId}] Error processing PatchWallet order G1 transaction: ${e}`,
    );

    // Update order status to failure in case of transaction error
    await db?.collection(GX_ORDER_COLLECTION).updateOne(
      { orderId: req.body.orderId },
      {
        $set: {
          orderId: req.body.orderId,
          dateUSD: new Date(),
          status: GxOrderStatus.FAILURE_USD,
          userTelegramID: req.body.userTelegramID,
        },
      },
      { upsert: false },
    );

    // Return error response if an error occurs during the order processing
    return res
      .status(500)
      .json({ success: false, msg: 'An error occurred', error: e });
  }
});

/**
 * GET /v1/tge/orders
 *
 * @summary Get all orders for a specific user
 * @description Retrieves all orders associated with a specific user identified by userTelegramID.
 * @tags Orders
 * @security BearerAuth
 * @param {string} req.query.userTelegramID - The Telegram ID of the user to fetch orders.
 * @return {object[]} 200 - Success response with an array of orders for the specified user
 * @return {object} 404 - Error response if no orders are found for the given user
 * @return {object} 500 - Error response if an error occurs during order retrieval
 *
 * @example request - 200 - Example request query parameter
 * /v1/tge/orders?userTelegramID=user-telegram-id
 *
 * @example response - 200 - Success response example
 * [
 *   {
 *     "orderId": "order-id-1",
 *     "date": "2023-12-31T12:00:00Z",
 *     "status": "PENDING",
 *     "userTelegramID": "user-telegram-id",
 *     "tokenAmountG1": "1000.00",
 *     "transactionHashG1": "transaction-hash",
 *     "userOpHashG1": "user-operation-hash"
 *   },
 *   {
 *     "orderId": "order-id-2",
 *     "date": "2023-12-30T12:00:00Z",
 *     "status": "COMPLETE",
 *     "userTelegramID": "user-telegram-id",
 *     "tokenAmountG1": "500.00",
 *     "transactionHashG1": "transaction-hash",
 *     "userOpHashG1": "user-operation-hash"
 *   },
 *   // ...other orders
 * ]
 *
 * @example response - 404 - Error response example
 * {
 *   "msg": "No orders found for this user"
 * }
 *
 * @example response - 500 - Error response example
 * {
 *   "msg": "An error occurred",
 *   "error": "Error details here"
 * }
 */
router.get('/orders', authenticateApiKey, async (req, res) => {
  try {
    const db = await Database.getInstance();

    return res
      .status(200)
      .json(
        await db
          ?.collection(GX_ORDER_COLLECTION)
          .find({ userTelegramID: req.query.userTelegramID })
          .toArray(),
      );
  } catch (error) {
    return res.status(500).json({ msg: 'An error occurred', error });
  }
});

/**
 * GET /v1/tge/quotes
 *
 * @summary Get all quotes for a specific user
 * @description Retrieves all quotes associated with a specific user identified by userTelegramID.
 * @tags Quotes
 * @security BearerAuth
 * @param {string} req.query.userTelegramID - The Telegram ID of the user to fetch quotes.
 * @return {object[]} 200 - Success response with an array of quotes for the specified user
 * @return {object} 404 - Error response if no quotes are found for the given user
 * @return {object} 500 - Error response if an error occurs during quote retrieval
 *
 * @example request - 200 - Example request query parameter
 * /v1/tge/quotes?userTelegramID=user-telegram-id
 *
 * @example response - 200 - Success response example
 * [
 *   {
 *     "quoteId": "quote-id-1",
 *     "date": "2023-12-31T12:00:00Z",
 *     "usdFromUsdInvestment": "10",
 *     // ...other fields
 *   },
 *   {
 *     "quoteId": "quote-id-2",
 *     "date": "2023-12-30T12:00:00Z",
 *     "usdFromUsdInvestment": "20",
 *     // ...other fields
 *   },
 *   // ...other quotes
 * ]
 *
 * @example response - 404 - Error response example
 * {
 *   "msg": "No quotes found for this user"
 * }
 *
 * @example response - 500 - Error response example
 * {
 *   "msg": "An error occurred",
 *   "error": "Error details here"
 * }
 */
router.get('/quotes', authenticateApiKey, async (req, res) => {
  try {
    const db = await Database.getInstance();

    return res
      .status(200)
      .json(
        await db
          ?.collection(GX_QUOTE_COLLECTION)
          .find({ userTelegramID: req.query.userTelegramID })
          .toArray(),
      );
  } catch (error) {
    return res.status(500).json({ msg: 'An error occurred', error });
  }
});

/**
 * GET /v1/tge/order
 *
 * @summary Get the status of a Gx token order
 * @description Retrieves the status of a Gx token order based on the order ID and associated quote.
 * @tags Order Status
 * @security BearerAuth
 * @param {string} req.query.orderId - The order ID to fetch the status.
 * @return {object} 200 - Success response with the merged order and quote details or individual order/quote
 * @return {object} 404 - Error response if either order or quote not found
 * @return {object} 500 - Error response if an error occurs during status retrieval
 *
 * @example request - 200 - Example request query parameter
 * /v1/tge/order?orderId=mocked-order-id
 *
 * @example response - 200 - Success response example if order ID is present in the database
 * {
 *   "order": {
 *     "orderId": "mocked-order-id",
 *     "status": "COMPLETE",
 *     "quoteId": "mocked-quote-id",
 *     "tokenAmountG1": "1000.00",
 *     "usdFromUsdInvestment": "1",
 *     "usdFromG1Investment": "1",
 *     "usdFromMvu": "1",
 *     "usdFromTime": "1",
 *     "equivalentUsdInvested": "1",
 *     "gxBeforeMvu": "1",
 *     "gxMvuEffect": "1",
 *     "gxTimeEffect": "1",
 *     "GxUsdExchangeRate": "1",
 *     "standardGxUsdExchangeRate": "1",
 *     "discountReceived": "1",
 *     "gxReceived": "1",
 *     "userTelegramID": "user-telegram-id"
 *   }
 * }
 *
 * @example response - 200 - Success response example if quote ID is present in the database
 * {
 *   "quote": {
 *     "quoteId": "mocked-quote-id",
 *     "tokenAmountG1": "1000.00",
 *     "usdFromUsdInvestment": "1",
 *     "usdFromG1Investment": "1",
 *     "usdFromMvu": "1",
 *     "usdFromTime": "1",
 *     "equivalentUsdInvested": "1",
 *     "gxBeforeMvu": "1",
 *     "gxMvuEffect": "1",
 *     "gxTimeEffect": "1",
 *     "GxUsdExchangeRate": "1",
 *     "standardGxUsdExchangeRate": "1",
 *     "discountReceived": "1",
 *     "gxReceived": "1",
 *     "userTelegramID": "user-telegram-id"
 *   }
 * }
 *
 * @example response - 404 - Error response example if order and quote IDs are not present in the database
 * {
 *   "msg": "Order and quote not found"
 * }
 *
 * @example response - 500 - Error response example if an error occurs during status retrieval
 * {
 *   "msg": "An error occurred",
 *   "error": "Error details here"
 * }
 */
router.get('/order', authenticateApiKey, async (req, res) => {
  try {
    // Retrieves the instance of the database
    const db = await Database.getInstance();

    // Retrieves an order based on the orderId from the GX_ORDER_COLLECTION
    const order = await db
      ?.collection(GX_ORDER_COLLECTION)
      .findOne({ orderId: req.query.orderId });

    // If no order is found
    if (!order) {
      // Retrieves a quote based on the orderId from the GX_QUOTE_COLLECTION
      const quote = await db
        ?.collection(GX_QUOTE_COLLECTION)
        .findOne({ quoteId: req.query.orderId });

      // If no quote is found for the provided orderId
      if (!quote)
        // Returns a 404 status with a JSON response indicating 'Order and quote not found'
        return res.status(404).json({ msg: 'Order and quote not found' });

      // Returns a 200 status with a JSON response containing the found quote
      return res.status(200).json({ quote });
    }

    // Returns a 200 status with a JSON response containing the found order
    return res.status(200).json({ order });
  } catch (error) {
    // Returns a 500 status with a JSON response indicating an error occurred
    return res.status(500).json({ msg: 'An error occurred', error });
  }
});

export default router;<|MERGE_RESOLUTION|>--- conflicted
+++ resolved
@@ -65,7 +65,6 @@
   try {
     const db = await Database.getInstance();
 
-<<<<<<< HEAD
     // Calculate token price based on chainId and token address
     const token_price = await getTokenPrice(
       req.query.chainId as string,
@@ -76,7 +75,7 @@
       parseFloat(req.query.tokenAmount as string) *
       parseFloat(token_price.data.result.usdPrice)
     ).toFixed(2);
-=======
+
     const user = await db
       ?.collection(USERS_COLLECTION)
       .findOne({ userTelegramID: req.query.userTelegramID });
@@ -88,7 +87,6 @@
 
       if (!isNaN(parsedMvu) && parsedMvu > 0) mvu_score = parsedMvu;
     }
->>>>>>> 9b53e5cc
 
     const result = computeG1ToGxConversion(
       Number(usdQuantity),
