--- conflicted
+++ resolved
@@ -3,16 +3,15 @@
 import { authenticateApiKey } from '../utils/auth.js';
 import {
   getIncomingTxsUser,
-  getOutgoingTxsToNewUsers,
   getOutgoingTxsUser,
-  getRewardLinkTxsUser,
   getRewardTxsUser,
 } from '../utils/transfers.js';
 import {
   REWARDS_COLLECTION,
-<<<<<<< HEAD
   REWARDS_TESTS_COLLECTION,
   TRANSACTION_STATUS,
+  TRANSFERS_COLLECTION,
+  USERS_COLLECTION,
 } from '../utils/constants.js';
 import Web3 from 'web3';
 
@@ -53,14 +52,6 @@
   }
 });
 
-=======
-  TRANSFERS_COLLECTION,
-  USERS_COLLECTION,
-} from '../utils/constants.js';
-
-const router = express.Router();
-
->>>>>>> 2070c69f
 router.post('/:collectionName', authenticateApiKey, async (req, res) => {
   const collectionName = req.params.collectionName;
   const db = await Database.getInstance(req);
@@ -92,8 +83,6 @@
     );
   } catch (error) {
     return res.status(500).send({ msg: 'An error occurred', error });
-<<<<<<< HEAD
-=======
   }
 });
 
@@ -398,7 +387,6 @@
     res.status(200).send({ formattedTxs: formattedTxs.trimEnd() });
   } catch (error) {
     return res.status(500).send({ msg: 'An error occurred', error });
->>>>>>> 2070c69f
   }
 });
 
@@ -480,6 +468,84 @@
   }
 });
 
+router.get('/format-transfers-user', authenticateApiKey, async (req, res) => {
+  try {
+    const db = await Database.getInstance(req);
+    const start =
+      parseInt(req.query.start) >= 0 ? parseInt(req.query.start) : 0;
+    const limit =
+      req.query.limit && parseInt(req.query.limit) > 0
+        ? parseInt(req.query.limit)
+        : 0;
+
+    let formattedTxs = '';
+
+    formattedTxs += await getIncomingTxsUser(
+      db,
+      req.query.userTgId,
+      start,
+      limit
+    ).then((incomingTxs) => {
+      return incomingTxs.length > 0
+        ? `<b>Incoming transfers:</b>\n${incomingTxs
+            .map(
+              (transfer) =>
+                `- ${transfer.tokenAmount} g1 from @${
+                  transfer.senderUserHandle
+                } on ${transfer.dateAdded} ${
+                  transfer.message ? `[${transfer.message}]` : ''
+                }`
+            )
+            .join('\n')}\n\n`
+        : '';
+    });
+
+    formattedTxs += await getOutgoingTxsUser(
+      db,
+      req.query.userTgId,
+      start,
+      limit
+    ).then((outgoingTxs) => {
+      return outgoingTxs.length > 0
+        ? `<b>Outgoing transfers:</b>\n${outgoingTxs
+            .map(
+              (transfer) =>
+                `- ${transfer.tokenAmount} g1 to ${
+                  transfer.recipientUserHandle
+                    ? `@${transfer.recipientUserHandle}`
+                    : `a new user (Telegram ID: ${transfer.recipientTgId})`
+                } on ${transfer.dateAdded} ${
+                  transfer.message ? `[${transfer.message}]` : ''
+                }`
+            )
+            .join('\n')}\n\n`
+        : '';
+    });
+
+    formattedTxs += await getRewardTxsUser(
+      db,
+      req.query.userTgId,
+      start,
+      limit
+    ).then((rewardTxs) => {
+      return rewardTxs.length > 0
+        ? `<b>Reward transfers:</b>\n${rewardTxs
+            .map(
+              (transfer) =>
+                `- ${transfer.amount} g1 on ${transfer.dateAdded} ${
+                  transfer.message ? `[${transfer.message}]` : ''
+                }`
+            )
+            .join('\n')}\n\n`
+        : '';
+    });
+
+    res.status(200).send({ formattedTxs: formattedTxs.trimEnd() });
+  } catch (error) {
+    return res.status(500).send({ msg: 'An error occurred', error });
+  }
+});
+
 router.get('/:collectionName', authenticateApiKey, async (req, res) => {
   const { limit, start, ...query } = req.query;
   try {
