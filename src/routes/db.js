import express from "express";
import { Database } from "../db/conn.js";
import { authenticateApiKey } from "../utils/auth.js";
<<<<<<< HEAD
import { distributeReferralRewards } from "../scripts/rewards.js";
=======
import {
  getIncomingTxsUser,
  getOutgoingTxsUser,
  getRewardTxsUser,
} from "../utils/transfers.js";
>>>>>>> b03b2976

const router = express.Router();

router.post(
  "/distributeReferralRewards",
  authenticateApiKey,
  async (req, res) => {
    try {
      await distributeReferralRewards();

      res
        .status(200)
        .send({ message: "Referral rewards distributed successfully." });
    } catch (error) {
      res.status(500).send({ message: "An error occurred", error });
    }
  }
);

router.post("/:collectionName", authenticateApiKey, async (req, res) => {
  const collectionName = req.params.collectionName;
  const db = await Database.getInstance(req);
  const collection = db.collection(collectionName);

  res.status(201).send(
    await collection.insertOne({
      ...req.body,
      dateAdded: new Date(),
    })
  );
});

router.get("/format-transfers-user", authenticateApiKey, async (req, res) => {
  try {
    const db = await Database.getInstance(req);
    const start =
      parseInt(req.query.start) >= 0 ? parseInt(req.query.start) : 0;
    const limit =
      req.query.limit && parseInt(req.query.limit) > 0
        ? parseInt(req.query.limit)
        : 0;

    let formattedTxs = "";

    formattedTxs += await getIncomingTxsUser(
      db,
      req.query.userTgId,
      start,
      limit
    ).then((incomingTxs) => {
      return incomingTxs.length > 0
        ? `<b>Incoming transfers:</b>\n${incomingTxs
            .map(
              (transfer) =>
                `- ${transfer.tokenAmount} g1 from @${
                  transfer.senderUserHandle
                } on ${transfer.dateAdded} ${
                  transfer.message ? `[${transfer.message}]` : ""
                }`
            )
            .join("\n")}\n\n`
        : "";
    });

    formattedTxs += await getOutgoingTxsUser(
      db,
      req.query.userTgId,
      start,
      limit
    ).then((outgoingTxs) => {
      return outgoingTxs.length > 0
        ? `<b>Outgoing transfers:</b>\n${outgoingTxs
            .map(
              (transfer) =>
                `- ${transfer.tokenAmount} g1 to ${
                  transfer.recipientUserHandle
                    ? `@${transfer.recipientUserHandle}`
                    : `a new user (Telegram ID: ${transfer.recipientTgId})`
                } on ${transfer.dateAdded} ${
                  transfer.message ? `[${transfer.message}]` : ""
                }`
            )
            .join("\n")}\n\n`
        : "";
    });

    formattedTxs += await getRewardTxsUser(
      db,
      req.query.userTgId,
      start,
      limit
    ).then((rewardTxs) => {
      return rewardTxs.length > 0
        ? `<b>Reward transfers:</b>\n${rewardTxs
            .map(
              (transfer) =>
                `- ${transfer.amount} g1 on ${transfer.dateAdded} ${
                  transfer.message ? `[${transfer.message}]` : ""
                }`
            )
            .join("\n")}\n\n`
        : "";
    });

    res.status(200).send({ formattedTxs: formattedTxs.trimEnd() });
  } catch (error) {
    return res.status(500).send({ msg: "An error occurred", error });
  }
});

router.get("/:collectionName", authenticateApiKey, async (req, res) => {
  const { limit, start, ...query } = req.query;
  try {
    const db = await Database.getInstance(req);
    return res.status(200).send(
      await db
        .collection(req.params.collectionName)
        .find(query)
        .skip(parseInt(start) >= 0 ? parseInt(start) : 0)
        .limit(limit !== undefined && parseInt(limit) > 0 ? parseInt(limit) : 0)
        .toArray()
    );
  } catch (error) {
    return res.status(500).send({ msg: "An error occurred", error });
  }
});

export default router;<|MERGE_RESOLUTION|>--- conflicted
+++ resolved
@@ -1,15 +1,12 @@
 import express from "express";
 import { Database } from "../db/conn.js";
 import { authenticateApiKey } from "../utils/auth.js";
-<<<<<<< HEAD
 import { distributeReferralRewards } from "../scripts/rewards.js";
-=======
 import {
   getIncomingTxsUser,
   getOutgoingTxsUser,
   getRewardTxsUser,
 } from "../utils/transfers.js";
->>>>>>> b03b2976
 
 const router = express.Router();
 
