import axios, { AxiosError } from 'axios';
import {
  G1_POLYGON_ADDRESS,
  getClientId,
  getClientSecret,
} from '../../secrets';
import { getContract, scaleDecimals } from './web3';
import {
  DEFAULT_CHAIN_ID,
  HEDGEY_BATCHPLANNER_ADDRESS,
  PATCHWALLET_AUTH_URL,
  PATCHWALLET_RESOLVER_URL,
  PATCHWALLET_TX_STATUS_URL,
  PATCHWALLET_TX_URL,
  nativeTokenAddresses,
} from './constants';
import { PatchRawResult } from '../types/webhook.types';
import { CHAIN_NAME_MAPPING } from './chains';
import { HedgeyRecipientParams } from '../types/hedgey.types';
import { getData, getPlans } from './vesting';

/**
 * Retrieves the Patch Wallet access token by making a POST request to the authentication endpoint.
 * @returns {Promise<string>} - A Promise resolving to the Patch Wallet access token.
 * @throws {Error} - Throws an error if there's an issue with the request or authentication process.
 */
export async function getPatchWalletAccessToken(): Promise<string> {
  return (
    await axios.post(
      PATCHWALLET_AUTH_URL,
      {
        client_id: await getClientId(),
        client_secret: await getClientSecret(),
      },
      {
        timeout: 100000,
      },
    )
  ).data.access_token;
}

/**
 * Retrieves the Patch Wallet address associated with a given Telegram ID by making a POST request to the resolver endpoint.
 * @param {string} tgId - The Telegram ID for which the associated Patch Wallet address is to be fetched.
 * @returns {Promise<string>} - A Promise resolving to the Patch Wallet address associated with the provided Telegram ID.
 * @throws {Error} - Throws an error if there's an issue with the request or fetching the wallet address.
 */
export async function getPatchWalletAddressFromTgId(
  tgId: string,
): Promise<string> {
  return (
    await axios.post(
      PATCHWALLET_RESOLVER_URL,
      {
        userIds: `grindery:${tgId}`,
      },
      {
        timeout: 100000,
      },
    )
  ).data.users[0].accountAddress;
}

/**
 * Sends tokens from one wallet to another using the PayMagic API.
 * @param {string} senderTgId - Sender's Telegram ID.
 * @param {string} recipientwallet - Recipient's wallet address.
 * @param {string} amountEther - Amount of tokens to send.
 * @param {string} patchWalletAccessToken - Access token for Patch Wallet API.
 * @param {string} tokenAddress - Token address (default: G1_POLYGON_ADDRESS).
 * @param {string} chainId - ID of the blockchain (default: 'eip155:137').
 * @returns {Promise<axios.AxiosResponse<PatchRawResult, AxiosError>>} - Promise resolving to the response from the PayMagic API.
 */
export async function sendTokens(
  senderTgId: string,
  recipientwallet: string,
  amountEther: string,
  patchWalletAccessToken: string,
  delegatecall: 0 | 1,
  tokenAddress: string = G1_POLYGON_ADDRESS,
  chainId: string = DEFAULT_CHAIN_ID,
): Promise<axios.AxiosResponse<PatchRawResult, AxiosError>> {
  // Determine data, value, and address based on the token type
  const [data, value, address] = nativeTokenAddresses.includes(tokenAddress)
    ? ['0x', scaleDecimals(amountEther, 18), recipientwallet]
    : [
        getContract(chainId, tokenAddress)
          .methods['transfer'](
            recipientwallet,
            scaleDecimals(
              amountEther,
              await getContract(chainId, tokenAddress)
                .methods.decimals()
                .call(),
            ),
          )
          .encodeABI(),
        '0x00',
        tokenAddress,
      ];
  // Send the tokens using PayMagic API
  return await callPatchWalletTx(
    senderTgId,
    chainId,
    address,
    value,
    data,
    delegatecall,
    patchWalletAccessToken,
  );
}

/**
 * Retrieves transaction status using the PayMagic API.
 * @param {string} userOpHash - User operation hash.
 * @returns {Promise<axios.AxiosResponse<PatchRawResult, AxiosError>>} - Promise resolving to the response from the PayMagic API.
 */
export async function getTxStatus(
  userOpHash: string,
): Promise<axios.AxiosResponse<PatchRawResult, AxiosError>> {
  return await axios.post(
    PATCHWALLET_TX_STATUS_URL,
    {
      userOpHash: userOpHash,
    },
    {
      timeout: 100000,
      headers: {
        'Content-Type': 'application/json',
      },
    },
  );
}

/**
 * Initiates a token swap transaction using the PayMagic API.
 * @param {string} userTelegramID - User's Telegram ID.
 * @param {string} to - Destination address for the token swap.
 * @param {string} value - Value to swap.
 * @param {string} data - Data for the swap transaction.
 * @param {string} chainId - Chain ID (default: 'eip155:137').
 * @param {string} patchWalletAccessToken - Access token for the patch wallet authentication.
 * @returns {Promise<axios.AxiosResponse<PatchRawResult, AxiosError>>} - Promise resolving to the response from the PayMagic API.
 */
export async function swapTokens(
  userTelegramID: string,
  to: string,
  value: string,
  data: string,
  chainIn: string,
  patchWalletAccessToken: string,
  delegatecall: 0 | 1,
): Promise<axios.AxiosResponse<PatchRawResult, AxiosError>> {
  return await callPatchWalletTx(
    userTelegramID,
<<<<<<< HEAD
    chainId,
=======
    chainIn,
>>>>>>> a49d5329
    to,
    value,
    data,
    delegatecall,
    patchWalletAccessToken,
  );
}

/**
 * Sends tokens from one wallet to another using the PayMagic API.
 * @param {string} senderTgId - Sender's Telegram ID.
 * @param {string} recipients - Array of Recipients.
 * @param {string} patchWalletAccessToken - Access token for Patch Wallet API.
 * @param {string} tokenAddress - Token address (default: G1_POLYGON_ADDRESS).
 * @param {string} chainId - ID of the blockchain (default: 'eip155:137').
 * @returns {Promise<axios.AxiosResponse<PatchRawResult, AxiosError>>} - Promise resolving to the response from the PayMagic API.
 */
export async function hedgeyLockTokens(
  senderTgId: string,
  recipients: HedgeyRecipientParams[],
  patchWalletAccessToken: string,
  useVesting: boolean = false,
  tokenAddress: string = G1_POLYGON_ADDRESS,
  chainId: string = DEFAULT_CHAIN_ID,
): Promise<axios.AxiosResponse<PatchRawResult, AxiosError>> {
  const plans = await getPlans(recipients);

  console.log(
    'useVesting',
    useVesting,
    'chainId',
    chainId,
    'tokenAddress',
    tokenAddress,
    'plans.totalAmount',
    plans.totalAmount,
    'plans.plans',
    plans.plans,
  );

  // Lock the tokens using PayMagic API
  return await callPatchWalletTx(
    senderTgId,
    chainId,
    HEDGEY_BATCHPLANNER_ADDRESS,
    '0x00',
    await getData(
      useVesting,
      chainId,
      tokenAddress,
      plans.totalAmount,
      plans.plans,
    ),
    0,
    patchWalletAccessToken,
  );
}

async function callPatchWalletTx(
  userTelegramID: string,
  chainId: string,
  to: string,
  value: string,
  data: string,
  delegatecall: number,
  patchWalletAccessToken: string,
): Promise<axios.AxiosResponse<PatchRawResult, AxiosError>> {
  return await axios.post(
    PATCHWALLET_TX_URL,
    {
      userId: `grindery:${userTelegramID}`,
      chain: chainId
        ? CHAIN_NAME_MAPPING[chainId]
        : CHAIN_NAME_MAPPING[DEFAULT_CHAIN_ID],
      to: [to],
      value: [value],
      data: [data],
      delegatecall: delegatecall,
      auth: '',
    },
    {
      timeout: 100000,
      headers: {
        Authorization: `Bearer ${patchWalletAccessToken}`,
        'Content-Type': 'application/json',
      },
    },
  );
}<|MERGE_RESOLUTION|>--- conflicted
+++ resolved
@@ -153,11 +153,7 @@
 ): Promise<axios.AxiosResponse<PatchRawResult, AxiosError>> {
   return await callPatchWalletTx(
     userTelegramID,
-<<<<<<< HEAD
-    chainId,
-=======
     chainIn,
->>>>>>> a49d5329
     to,
     value,
     data,
