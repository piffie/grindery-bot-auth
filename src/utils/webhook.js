import { Database } from '../db/conn.js';
import {
  REWARDS_COLLECTION,
  TRANSACTION_STATUS,
  TRANSFERS_COLLECTION,
  USERS_COLLECTION,
} from './constants.js';
import {
  getPatchWalletAccessToken,
  getPatchWalletAddressFromTgId,
  sendTokens,
} from './patchwallet.js';
import { addIdentitySegment, addTrackSegment } from './segment.js';
import axios from 'axios';
import 'dotenv/config';
import { sendTelegramMessage } from './telegram.js';

export async function handleSignUpReward(
  db,
  eventId,
  userTelegramID,
  responsePath,
  userHandle,
  userName,
  rewardWallet
) {
  try {
    const reward = await db.collection(REWARDS_COLLECTION).findOne({
      userTelegramID: userTelegramID,
      eventId: eventId,
      reason: 'user_sign_up',
    });

    // Check if the user has already received a signup reward
    if (
      reward?.status === TRANSACTION_STATUS.SUCCESS ||
      (await db.collection(REWARDS_COLLECTION).findOne({
        userTelegramID: userTelegramID,
        eventId: { $ne: eventId },
        reason: 'user_sign_up',
      }))
    ) {
      // The user has already received a signup reward, stop processing
      console.log(
        `[${eventId}] ${userTelegramID} user already received signup reward.`
      );
      return true;
    }

    if (!reward) {
      await db.collection(REWARDS_COLLECTION).insertOne({
        eventId: eventId,
        userTelegramID: userTelegramID,
        responsePath: responsePath,
        walletAddress: rewardWallet,
        reason: 'user_sign_up',
        userHandle: userHandle,
        userName: userName,
        amount: '100',
        message: 'Sign up reward',
        dateAdded: new Date(),
        status: TRANSACTION_STATUS.PENDING,
      });
    }

    let txReward = undefined;

    try {
      txReward = await sendTokens(
        process.env.SOURCE_TG_ID,
        rewardWallet,
        '100',
        await getPatchWalletAccessToken()
      );
    } catch (error) {
      console.error('Error processing PatchWallet token sending:', error);
      return false;
    }

    if (txReward.data.txHash) {
      const dateAdded = new Date();

      // Add the reward to the "rewards" collection
<<<<<<< HEAD
      await db.collection(REWARDS_COLLECTION).updateOne(
        {
          userTelegramID: userTelegramID,
          eventId: eventId,
          reason: 'user_sign_up',
        },
        {
          $set: {
            responsePath: responsePath,
            walletAddress: rewardWallet,
            userHandle: userHandle,
            userName: userName,
            amount: '100',
            message: 'Sign up reward',
            transactionHash: txReward.data.txHash,
            dateAdded: dateAdded,
            status: TRANSACTION_STATUS.SUCCESS,
          },
        }
      );

      console.log(
        `[${txReward.data.txHash}] signup reward added for ${userTelegramID}.`
=======
      await db.collection(REWARDS_COLLECTION).insertOne({
        eventId: eventId,
        userTelegramID: userTelegramID,
        responsePath: responsePath,
        walletAddress: rewardWallet,
        reason: 'user_sign_up',
        userHandle: userHandle,
        userName: userName,
        amount: '100',
        message: 'Sign up reward',
        transactionHash: txReward.data.txHash,
        dateAdded: dateAdded,
      });

      const reward_db = await db
        .collection(REWARDS_COLLECTION)
        .findOne({ transactionHash: txReward.data.txHash });

      console.log(
        `[${
          txReward.data.txHash
        }] signup reward added to Mongo DB with event ID ${eventId} and Object ID ${reward_db._id.toString()}.`
>>>>>>> 96b05b0d
      );

      await axios.post(process.env.FLOWXO_NEW_SIGNUP_REWARD_WEBHOOK, {
        userTelegramID: userTelegramID,
        responsePath: responsePath,
        walletAddress: rewardWallet,
        reason: 'user_sign_up',
        userHandle: userHandle,
        userName: userName,
        amount: '100',
        message: 'Sign up reward',
        transactionHash: txReward.data.txHash,
        dateAdded: dateAdded,
      });

      console.log(`[${userTelegramID}] user added to the database.`);
      return true;
    }
    return false;
  } catch (error) {
    console.error('Error processing signup reward event:', error);
  }
  return true;
}

export async function handleReferralReward(
  db,
  eventId,
  userTelegramID,
  responsePath,
  userHandle,
  userName,
  patchwallet
) {
  try {
    // Initialize a flag to track the success of all transactions
    let processed = true;

    // Retrieve all transfers where this user is the recipient
    // For each transfer, award a reward to the sender
    for (const transfer of await db
      .collection(TRANSFERS_COLLECTION)
      .find({
        senderTgId: { $ne: userTelegramID },
        recipientTgId: userTelegramID,
      })
      .toArray()) {
      const reward = await db.collection(REWARDS_COLLECTION).findOne({
        reason: '2x_reward',
        eventId: eventId,
        parentTransactionHash: transfer.transactionHash,
      });

      if (
        reward?.status === TRANSACTION_STATUS.SUCCESS ||
        (await db.collection(REWARDS_COLLECTION).findOne({
          reason: '2x_reward',
          eventId: { $ne: eventId },
          parentTransactionHash: transfer.transactionHash,
        }))
      ) {
        continue;
      }

      // Retrieve sender information from the "users" collection
      const senderInformation = await db
        .collection(USERS_COLLECTION)
        .findOne({ userTelegramID: transfer.senderTgId });

      const senderWallet =
        senderInformation?.patchwallet ??
        (await getPatchWalletAddressFromTgId(senderInformation.userTelegramID));

      if (!reward) {
        await db.collection(REWARDS_COLLECTION).insertOne({
          eventId: eventId,
          userTelegramID: senderInformation.userTelegramID,
          responsePath: senderInformation.responsePath,
          walletAddress: senderWallet,
          reason: '2x_reward',
          userHandle: senderInformation.userHandle,
          userName: senderInformation.userName,
          amount: '50',
          message: 'Referral reward',
          dateAdded: new Date(),
          parentTransactionHash: transfer.transactionHash,
          status: TRANSACTION_STATUS.PENDING,
        });
      }

      let txReward = undefined;

      try {
        txReward = await sendTokens(
          process.env.SOURCE_TG_ID,
          senderWallet,
          '50',
          await getPatchWalletAccessToken()
        );
      } catch (error) {
        console.error('Error processing PatchWallet token sending:', error);
        processed = false;
        continue;
      }

      if (txReward.data.txHash) {
        const dateAdded = new Date();

<<<<<<< HEAD
        await db.collection(REWARDS_COLLECTION).updateOne(
          {
            reason: '2x_reward',
            parentTransactionHash: transfer.transactionHash,
          },
          {
            $set: {
              userTelegramID: senderInformation.userTelegramID,
              responsePath: senderInformation.responsePath,
              walletAddress: senderWallet,
              userHandle: senderInformation.userHandle,
              userName: senderInformation.userName,
              amount: '50',
              message: 'Referral reward',
              transactionHash: txReward.data.txHash,
              dateAdded: dateAdded,
              status: TRANSACTION_STATUS.SUCCESS,
            },
          },
          { upsert: true }
        );
=======
        // Add the reward to the "rewards" collection
        await db.collection(REWARDS_COLLECTION).insertOne({
          eventId: eventId,
          userTelegramID: senderInformation.userTelegramID,
          responsePath: senderInformation.responsePath,
          walletAddress: senderWallet,
          reason: '2x_reward',
          userHandle: senderInformation.userHandle,
          userName: senderInformation.userName,
          amount: '50',
          message: 'Referral reward',
          transactionHash: txReward.data.txHash,
          dateAdded: dateAdded,
          parentTransactionHash: transfer.transactionHash,
        });
>>>>>>> 96b05b0d

        console.log(
          `[${txReward.data.txHash}] referral reward added to Mongo DB with event ID ${eventId}.`
        );

        await axios.post(process.env.FLOWXO_NEW_REFERRAL_REWARD_WEBHOOK, {
          newUserTgId: userTelegramID,
          newUserResponsePath: responsePath,
          newUserUserHandle: userHandle,
          newUserUserName: userName,
          newUserPatchwallet: patchwallet,
          userTelegramID: senderInformation.userTelegramID,
          responsePath: senderInformation.responsePath,
          walletAddress: senderWallet,
          reason: '2x_reward',
          userHandle: senderInformation.userHandle,
          userName: senderInformation.userName,
          amount: '50',
          message: 'Referral reward',
          transactionHash: txReward.data.txHash,
          dateAdded: dateAdded,
          parentTransactionHash: transfer.transactionHash,
        });

        console.log(
          `[${senderInformation.userTelegramID}] referral reward added.`
        );
      } else {
        // If a transaction fails, set the flag to false
        processed = false;
      }
    }

    return processed;
  } catch (error) {
    console.error('Error processing referral reward event:', error);
  }

  return true;
}

export async function handleLinkReward(
  db,
  eventId,
  userTelegramID,
  referentUserTelegramID
) {
  try {
    const referent = await db
      .collection(USERS_COLLECTION)
      .findOne({ userTelegramID: referentUserTelegramID });

    if (!referent) {
      // The referent user is not in the database
      console.log(`[${referentUserTelegramID}] referent user is not a user.`);
      return true;
    }

    const rewardWallet =
      referent?.patchwallet ??
      (await getPatchWalletAddressFromTgId(referentUserTelegramID));

    const reward = await db.collection(REWARDS_COLLECTION).findOne({
      eventId: eventId,
      userTelegramID: referentUserTelegramID,
      sponsoredUserTelegramID: userTelegramID,
      reason: 'referral_link',
    });

    // Check if the user has already received a signup reward
    if (
      reward?.status === TRANSACTION_STATUS.SUCCESS ||
      (await db.collection(REWARDS_COLLECTION).findOne({
        sponsoredUserTelegramID: userTelegramID,
        reason: 'referral_link',
        eventId: { $ne: eventId },
      }))
    ) {
      // The user has already received a referral link reward, stop processing
      console.log(
        `[${userTelegramID}] already sponsored another user for a referral link reward.`
      );
      return true;
    }

    if (!reward) {
      await db.collection(REWARDS_COLLECTION).insertOne({
        eventId: eventId,
        userTelegramID: referentUserTelegramID,
        responsePath: referent.responsePath,
        walletAddress: rewardWallet,
        reason: 'referral_link',
        userHandle: referent.userHandle,
        userName: referent.userName,
        amount: '10',
        message: 'Referral link',
        dateAdded: new Date(),
        sponsoredUserTelegramID: userTelegramID,
        status: TRANSACTION_STATUS.PENDING,
      });
    }

    let txReward = undefined;

    try {
      txReward = await sendTokens(
        process.env.SOURCE_TG_ID,
        rewardWallet,
        '10',
        await getPatchWalletAccessToken()
      );
    } catch (error) {
      console.error('Error processing PatchWallet token sending:', error);
      return false;
    }

    if (txReward.data.txHash) {
      const dateAdded = new Date();

      // Add the reward to the "rewards" collection
<<<<<<< HEAD
      await db.collection(REWARDS_COLLECTION).updateOne(
        {
          userTelegramID: referentUserTelegramID,
          sponsoredUserTelegramID: userTelegramID,
          reason: 'referral_link',
        },
        {
          $set: {
            eventId: eventId,
            responsePath: referent.responsePath,
            walletAddress: rewardWallet,
            userHandle: referent.userHandle,
            userName: referent.userName,
            amount: '10',
            message: 'Referral link',
            transactionHash: txReward.data.txHash,
            dateAdded: dateAdded,
            status: TRANSACTION_STATUS.SUCCESS,
          },
        },
        { upsert: true }
      );
=======
      await db.collection(REWARDS_COLLECTION).insertOne({
        eventId: eventId,
        userTelegramID: referentUserTelegramID,
        responsePath: referent.responsePath,
        walletAddress: rewardWallet,
        reason: 'referral_link',
        userHandle: referent.userHandle,
        userName: referent.userName,
        amount: '10',
        message: 'Referral link',
        transactionHash: txReward.data.txHash,
        dateAdded: dateAdded,
        sponsoredUserTelegramID: userTelegramID,
      });
>>>>>>> 96b05b0d

      console.log(
        `[${txReward.data.txHash}] link reward added to Mongo DB with event ID ${eventId}.`
      );

      console.log(`[${referentUserTelegramID}] referral link reward added.`);

      await axios.post(process.env.FLOWXO_NEW_LINK_REWARD_WEBHOOK, {
        userTelegramID: referentUserTelegramID,
        responsePath: referent.responsePath,
        walletAddress: rewardWallet,
        reason: 'referral_link',
        userHandle: referent.userHandle,
        userName: referent.userName,
        amount: '10',
        message: 'Referral link',
        transactionHash: txReward.data.txHash,
        dateAdded: dateAdded,
        sponsoredUserTelegramID: userTelegramID,
      });

      return true;
    }

    return false;
  } catch (error) {
    console.error('Error processing referral link reward event:', error);
  }
  return true;
}

/**
 * Handles a new sign-up reward event.
 * @param {object} params - Sign-up reward parameters.
 * @returns {Promise<boolean>} Returns a Promise that resolves to true if the reward is successfully processed, false otherwise.
 */

export async function handleNewReward(params) {
  const db = await Database.getInstance();

  // Check if the user already exists in the "users" collection
  const user = await db
    .collection(USERS_COLLECTION)
    .findOne({ userTelegramID: params.userTelegramID });

  if (user) {
    // The user already exists, stop processing
    console.log(`[${user.userTelegramID}] user already exist.`);
    return true;
  }

  let patchwallet = undefined;

  try {
    patchwallet = await getPatchWalletAddressFromTgId(params.userTelegramID);
  } catch (error) {
    return false;
  }

  const signupReward = await webhook_utils.handleSignUpReward(
    db,
    params.eventId,
    params.userTelegramID,
    params.responsePath,
    params.userHandle,
    params.userName,
    patchwallet
  );

  if (!signupReward) {
    return false;
  }

  const referralReward = await webhook_utils.handleReferralReward(
    db,
    params.eventId,
    params.userTelegramID,
    params.responsePath,
    params.userHandle,
    params.userName,
    patchwallet
  );

  if (!referralReward) {
    return false;
  }

  if (params.referentUserTelegramID) {
    const referralLinkReward = await webhook_utils.handleLinkReward(
      db,
      params.eventId,
      params.userTelegramID,
      params.referentUserTelegramID
    );

    if (!referralLinkReward) {
      return false;
    }
  }

  const dateAdded = new Date();
  // The user doesn't exist, add him to the "users" collection
  await db.collection(USERS_COLLECTION).insertOne({
    userTelegramID: params.userTelegramID,
    userHandle: params.userHandle,
    userName: params.userName,
    responsePath: params.responsePath,
    patchwallet: patchwallet,
    dateAdded: dateAdded,
  });

  try {
    await addIdentitySegment({
      ...params,
      patchwallet: patchwallet,
      dateAdded: dateAdded,
    });
  } catch (error) {
    console.error('Error processing new user in Segment:', error);
  }

  return true;
}

/**
 * Handles a new transaction event.
 * @param {object} params - Transaction parameters.
 * @returns {Promise<boolean>} Returns a Promise that resolves to true if the transaction is successfully processed, false otherwise.
 */

export async function handleNewTransaction(params) {
  const db = await Database.getInstance();

  const tx_db = await db
    .collection(TRANSFERS_COLLECTION)
    .findOne({ eventId: params.eventId });

  if (!tx_db) {
    await db.collection(TRANSFERS_COLLECTION).insertOne({
      eventId: params.eventId,
      chainId: 'eip155:137',
      tokenSymbol: 'g1',
      tokenAddress: process.env.G1_POLYGON_ADDRESS,
      senderTgId: params.senderTgId,
      recipientTgId: params.recipientTgId,
      tokenAmount: params.amount.toString(),
      status: TRANSACTION_STATUS.PENDING,
      dateAdded: new Date(),
    });
  }

  if (tx_db?.status === TRANSACTION_STATUS.SUCCESS) {
    // The referent user is not in the database
    console.log(
      `[${tx_db?.transactionHash}] with event ID ${tx_db?.eventId} is already a success.`
    );
    return true;
  }

  // Retrieve sender information from the "users" collection
  const senderInformation = await db
    .collection(USERS_COLLECTION)
    .findOne({ userTelegramID: params.senderTgId });

  if (!senderInformation) {
    console.error('Sender is not a user');
    return true;
  }

  let recipientWallet = undefined;

  try {
    recipientWallet = await getPatchWalletAddressFromTgId(params.recipientTgId);
  } catch (error) {
    return false;
  }

  let tx = undefined;

  try {
    tx = await sendTokens(
      params.senderTgId,
      recipientWallet,
      params.amount.toString(),
      await getPatchWalletAccessToken()
    );
  } catch (error) {
    console.error('Error processing PatchWallet token sending:', error);
    if (error?.response?.status === 470) {
      await db.collection(TRANSFERS_COLLECTION).updateOne(
        { eventId: params.eventId },
        {
          $set: {
            chainId: 'eip155:137',
            tokenSymbol: 'g1',
            tokenAddress: process.env.G1_POLYGON_ADDRESS,
            senderTgId: params.senderTgId,
            senderWallet: senderInformation.patchwallet,
            senderName: senderInformation.userName,
            senderHandle: senderInformation.userHandle,
            recipientTgId: params.recipientTgId,
            recipientWallet: recipientWallet,
            tokenAmount: params.amount.toString(),
            dateAdded: new Date(),
            status: TRANSACTION_STATUS.FAILURE,
          },
        }
      );
      return true;
    }
    return false;
  }

  if (tx.data.txHash) {
    const dateAdded = new Date();

<<<<<<< HEAD
    // Add the transfer to the "transfers" collection
    await db.collection(TRANSFERS_COLLECTION).updateOne(
      { eventId: params.eventId },
      {
        $set: {
          TxId: tx.data.txHash.substring(1, 8),
          chainId: 'eip155:137',
          tokenSymbol: 'g1',
          tokenAddress: process.env.G1_POLYGON_ADDRESS,
          senderTgId: params.senderTgId,
          senderWallet: senderInformation.patchwallet,
          senderName: senderInformation.userName,
          senderHandle: senderInformation.userHandle,
          recipientTgId: params.recipientTgId,
          recipientWallet: recipientWallet,
          tokenAmount: params.amount.toString(),
          transactionHash: tx.data.txHash,
          dateAdded: dateAdded,
          status: TRANSACTION_STATUS.SUCCESS,
        },
      }
    );
=======
    // Add the reward to the "rewards" collection
    await db.collection(TRANSFERS_COLLECTION).insertOne({
      eventId: params.eventId,
      TxId: tx.data.txHash.substring(1, 8),
      chainId: 'eip155:137',
      tokenSymbol: 'g1',
      tokenAddress: process.env.G1_POLYGON_ADDRESS,
      senderTgId: params.senderTgId,
      senderWallet: senderInformation.patchwallet,
      senderName: senderInformation.userName,
      senderHandle: senderInformation.userHandle,
      recipientTgId: params.recipientTgId,
      recipientWallet: recipientWallet,
      tokenAmount: params.amount.toString(),
      transactionHash: tx.data.txHash,
      dateAdded: dateAdded,
    });
>>>>>>> 96b05b0d

    const tx_db = await db
      .collection(TRANSFERS_COLLECTION)
      .findOne({ transactionHash: tx.data.txHash });

    console.log(
      `[${tx.data.txHash}] transaction with event ID ${params.eventId} from ${
        params.senderTgId
      } to ${
        params.recipientTgId
      } for ${params.amount.toString()} added to MongoDB with Object ID ${tx_db._id.toString()}.`
    );

    try {
      await addTrackSegment({
        userTelegramID: params.senderTgId,
        TxId: tx.data.txHash.substring(1, 8),
        senderTgId: params.senderTgId,
        senderWallet: senderInformation.patchwallet,
        senderName: senderInformation.userName,
        senderHandle: senderInformation.userHandle,
        recipientTgId: params.recipientTgId,
        recipientWallet: recipientWallet,
        tokenAmount: params.amount.toString(),
        transactionHash: tx.data.txHash,
        dateAdded: dateAdded,
        eventId: params.eventId,
      });

      await axios.post(process.env.FLOWXO_NEW_TRANSACTION_WEBHOOK, {
        senderResponsePath: senderInformation.responsePath,
        TxId: tx.data.txHash.substring(1, 8),
        chainId: 'eip155:137',
        tokenSymbol: 'g1',
        tokenAddress: process.env.G1_POLYGON_ADDRESS,
        senderTgId: params.senderTgId,
        senderWallet: senderInformation.patchwallet,
        senderName: senderInformation.userName,
        senderHandle: senderInformation.userHandle,
        recipientTgId: params.recipientTgId,
        recipientWallet: recipientWallet,
        tokenAmount: params.amount.toString(),
        transactionHash: tx.data.txHash,
        dateAdded: dateAdded,
      });

      // send telegram message if params.message exists and sender has a telegram session
      if (params.message && senderInformation.telegramSession) {
        const messageSendingResult = await sendTelegramMessage(
          params.message,
          params.recipientTgId,
          senderInformation
        );
        // log error if message sending failed
        if (!messageSendingResult.success) {
          console.error(
            'Error sending telegram message:',
            messageSendingResult.message
          );
        }
      }
    } catch (error) {
      console.error(
        'Error processing Segment or FlowXO webhook, or sending telegram message:',
        error
      );
    }

    console.log(
      `[${tx.data.txHash}] transaction from ${params.senderTgId} to ${
        params.recipientTgId
      } for ${params.amount.toString()} added.`
    );
    return true;
  }

  return false;
}

export const webhook_utils = {
  handleSignUpReward,
  handleLinkReward,
  handleReferralReward,
};<|MERGE_RESOLUTION|>--- conflicted
+++ resolved
@@ -81,7 +81,6 @@
       const dateAdded = new Date();
 
       // Add the reward to the "rewards" collection
-<<<<<<< HEAD
       await db.collection(REWARDS_COLLECTION).updateOne(
         {
           userTelegramID: userTelegramID,
@@ -103,22 +102,7 @@
         }
       );
 
-      console.log(
-        `[${txReward.data.txHash}] signup reward added for ${userTelegramID}.`
-=======
-      await db.collection(REWARDS_COLLECTION).insertOne({
-        eventId: eventId,
-        userTelegramID: userTelegramID,
-        responsePath: responsePath,
-        walletAddress: rewardWallet,
-        reason: 'user_sign_up',
-        userHandle: userHandle,
-        userName: userName,
-        amount: '100',
-        message: 'Sign up reward',
-        transactionHash: txReward.data.txHash,
-        dateAdded: dateAdded,
-      });
+
 
       const reward_db = await db
         .collection(REWARDS_COLLECTION)
@@ -128,7 +112,6 @@
         `[${
           txReward.data.txHash
         }] signup reward added to Mongo DB with event ID ${eventId} and Object ID ${reward_db._id.toString()}.`
->>>>>>> 96b05b0d
       );
 
       await axios.post(process.env.FLOWXO_NEW_SIGNUP_REWARD_WEBHOOK, {
@@ -237,7 +220,6 @@
       if (txReward.data.txHash) {
         const dateAdded = new Date();
 
-<<<<<<< HEAD
         await db.collection(REWARDS_COLLECTION).updateOne(
           {
             reason: '2x_reward',
@@ -259,23 +241,7 @@
           },
           { upsert: true }
         );
-=======
-        // Add the reward to the "rewards" collection
-        await db.collection(REWARDS_COLLECTION).insertOne({
-          eventId: eventId,
-          userTelegramID: senderInformation.userTelegramID,
-          responsePath: senderInformation.responsePath,
-          walletAddress: senderWallet,
-          reason: '2x_reward',
-          userHandle: senderInformation.userHandle,
-          userName: senderInformation.userName,
-          amount: '50',
-          message: 'Referral reward',
-          transactionHash: txReward.data.txHash,
-          dateAdded: dateAdded,
-          parentTransactionHash: transfer.transactionHash,
-        });
->>>>>>> 96b05b0d
+
 
         console.log(
           `[${txReward.data.txHash}] referral reward added to Mongo DB with event ID ${eventId}.`
@@ -396,7 +362,6 @@
       const dateAdded = new Date();
 
       // Add the reward to the "rewards" collection
-<<<<<<< HEAD
       await db.collection(REWARDS_COLLECTION).updateOne(
         {
           userTelegramID: referentUserTelegramID,
@@ -419,22 +384,6 @@
         },
         { upsert: true }
       );
-=======
-      await db.collection(REWARDS_COLLECTION).insertOne({
-        eventId: eventId,
-        userTelegramID: referentUserTelegramID,
-        responsePath: referent.responsePath,
-        walletAddress: rewardWallet,
-        reason: 'referral_link',
-        userHandle: referent.userHandle,
-        userName: referent.userName,
-        amount: '10',
-        message: 'Referral link',
-        transactionHash: txReward.data.txHash,
-        dateAdded: dateAdded,
-        sponsoredUserTelegramID: userTelegramID,
-      });
->>>>>>> 96b05b0d
 
       console.log(
         `[${txReward.data.txHash}] link reward added to Mongo DB with event ID ${eventId}.`
@@ -651,7 +600,6 @@
   if (tx.data.txHash) {
     const dateAdded = new Date();
 
-<<<<<<< HEAD
     // Add the transfer to the "transfers" collection
     await db.collection(TRANSFERS_COLLECTION).updateOne(
       { eventId: params.eventId },
@@ -674,25 +622,6 @@
         },
       }
     );
-=======
-    // Add the reward to the "rewards" collection
-    await db.collection(TRANSFERS_COLLECTION).insertOne({
-      eventId: params.eventId,
-      TxId: tx.data.txHash.substring(1, 8),
-      chainId: 'eip155:137',
-      tokenSymbol: 'g1',
-      tokenAddress: process.env.G1_POLYGON_ADDRESS,
-      senderTgId: params.senderTgId,
-      senderWallet: senderInformation.patchwallet,
-      senderName: senderInformation.userName,
-      senderHandle: senderInformation.userHandle,
-      recipientTgId: params.recipientTgId,
-      recipientWallet: recipientWallet,
-      tokenAmount: params.amount.toString(),
-      transactionHash: tx.data.txHash,
-      dateAdded: dateAdded,
-    });
->>>>>>> 96b05b0d
 
     const tx_db = await db
       .collection(TRANSFERS_COLLECTION)
