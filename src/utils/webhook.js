import { Database } from '../db/conn.js';
import {
  REWARDS_COLLECTION,
  TRANSACTION_STATUS,
  TRANSFERS_COLLECTION,
  USERS_COLLECTION,
} from './constants.js';
import {
  getPatchWalletAccessToken,
  getPatchWalletAddressFromTgId,
  getTxStatus,
  sendTokens,
} from './patchwallet.js';
import { addIdentitySegment, addTrackSegment } from './segment.js';
import axios from 'axios';
import 'dotenv/config';
import { sendTelegramMessage } from './telegram.js';
import { reward_helpers } from './rewardHelpers.js';
<<<<<<< HEAD
import { UserTelegram, createUserTelegram } from './user.js';
=======
>>>>>>> 0282caf3

/**
 * Handles the signup reward for a user.
 *
 * @param {Object} db - The database object.
 * @param {string} eventId - The event ID.
 * @param {string} userTelegramID - The user's Telegram ID.
 * @param {string} responsePath - The response path.
 * @param {string} userHandle - The user's handle.
 * @param {string} userName - The user's name.
 * @param {string} rewardWallet - The wallet for the reward.
 * @returns {Promise<boolean>} - Returns true if the operation was successful, false otherwise.
 */
export async function handleSignUpReward(db, params) {
  try {
    // Check if this event already exists
    const reward = await db.collection(REWARDS_COLLECTION).findOne({
      userTelegramID: params.userTelegramID,
      eventId: params.eventId,
      reason: 'user_sign_up',
    });

    if (
      reward?.status === TRANSACTION_STATUS.SUCCESS ||
      (await db.collection(REWARDS_COLLECTION).findOne({
        userTelegramID: params.userTelegramID,
        eventId: { $ne: params.eventId },
        reason: 'user_sign_up',
      }))
    ) {
      // The user has already received a signup reward, stop processing
      console.log(
        `[${params.eventId}] ${params.userTelegramID} user already received signup reward.`
      );
      return true;
    }

    if (!reward) {
      // Create a new reward record
      await reward_helpers.insertRewardDB(db, {
        eventId: params.eventId,
        userTelegramID: params.userTelegramID,
        responsePath: params.responsePath,
        walletAddress: params.patchwallet,
        reason: 'user_sign_up',
        userHandle: params.userHandle,
        userName: params.userName,
        amount: '100',
        message: 'Sign up reward',
        dateAdded: new Date(),
        status: TRANSACTION_STATUS.PENDING,
      });

      console.log(
        `[${params.eventId}] pending sign up reward added to the database.`
      );
    }

    let txReward = undefined;

    if (reward?.status === TRANSACTION_STATUS.PENDING_HASH) {
      if (reward.dateAdded < new Date(new Date() - 10 * 60 * 1000)) {
        console.log(
          `[${params.eventId}] was stopped due to too long treatment duration (> 10 min).`
        );

        await reward_helpers.updateRewardDB(db, {
          userTelegramID: params.userTelegramID,
          eventId: params.eventId,
          reason: 'user_sign_up',
          responsePath: params.responsePath,
          walletAddress: params.patchwallet,
          userHandle: params.userHandle,
          userName: params.userName,
          amount: '100',
          message: 'Sign up reward',
          status: TRANSACTION_STATUS.FAILURE,
        });
        return true;
      }

      if (reward?.userOpHash) {
        try {
          txReward = await getTxStatus(reward.userOpHash);
        } catch (error) {
          console.error(
            `[${params.eventId}] Error processing PatchWallet user sign up reward status for ${params.userTelegramID}: ${error}`
          );
          return false;
        }
      } else {
        // Update the reward record to mark it as successful
        await reward_helpers.updateRewardDB(db, {
          userTelegramID: params.userTelegramID,
          eventId: params.eventId,
          reason: 'user_sign_up',
          responsePath: params.responsePath,
          walletAddress: params.patchwallet,
          userHandle: params.userHandle,
          userName: params.userName,
          amount: '100',
          message: 'Sign up reward',
          status: TRANSACTION_STATUS.SUCCESS,
          dateAdded: new Date(),
        });
        return true;
      }
    }

    if (!txReward) {
      try {
        // Send tokens to the user
        txReward = await sendTokens(
          process.env.SOURCE_TG_ID,
          params.patchwallet,
          '100',
          await getPatchWalletAccessToken()
        );
      } catch (error) {
        console.error(
          `[${params.eventId}] Error processing PatchWallet user sign up reward for ${params.userTelegramID}: ${error}`
        );
        return false;
      }
    }

    if (txReward.data.txHash) {
      const dateAdded = new Date();

      // Update the reward record to mark it as successful
      await reward_helpers.updateRewardDB(db, {
        userTelegramID: params.userTelegramID,
        eventId: params.eventId,
        reason: 'user_sign_up',
        responsePath: params.responsePath,
        walletAddress: params.patchwallet,
        userHandle: params.userHandle,
        userName: params.userName,
        amount: '100',
        message: 'Sign up reward',
        status: TRANSACTION_STATUS.SUCCESS,
        transactionHash: txReward.data.txHash,
        dateAdded: new Date(),
      });

      // Find the reward record by transaction hash
      const reward_db = await db
        .collection(REWARDS_COLLECTION)
        .findOne({ transactionHash: txReward.data.txHash });

      console.log(
        `[${
          txReward.data.txHash
        }] signup reward added to Mongo DB with event ID ${
          params.eventId
        } and Object ID ${reward_db._id.toString()}.`
      );

      // Notify external system about the reward
      await axios.post(process.env.FLOWXO_NEW_SIGNUP_REWARD_WEBHOOK, {
        userTelegramID: params.userTelegramID,
        responsePath: params.responsePath,
        walletAddress: params.patchwallet,
        reason: 'user_sign_up',
        userHandle: params.userHandle,
        userName: params.userName,
        amount: '100',
        message: 'Sign up reward',
        transactionHash: txReward.data.txHash,
        dateAdded: dateAdded,
      });

      console.log(`[${params.userTelegramID}] user added to the database.`);
      return true;
    }

    if (txReward.data.userOpHash) {
      await reward_helpers.updateRewardDB(db, {
        userTelegramID: params.userTelegramID,
        eventId: params.eventId,
        reason: 'user_sign_up',
        status: TRANSACTION_STATUS.PENDING_HASH,
        userOpHash: txReward.data.userOpHash,
      });

      // Find the reward record by transaction hash
      const reward_db = await db
        .collection(REWARDS_COLLECTION)
        .findOne({ userOpHash: txReward.data.userOpHash });

      console.log(
        `[${
          txReward.data.userOpHash
        }] signup reward userOpHash added to Mongo DB with event ID ${
          params.eventId
        } and Object ID ${reward_db._id.toString()}.`
      );
    }

    return false;
  } catch (error) {
    console.error(
      `[${params.eventId}] Error processing sign up reward event: ${error}`
    );
  }
  return true;
}

/**
 * Handles the referral reward for a user.
 *
 * @param {Object} db - The database object.
 * @param {string} eventId - The event ID.
 * @param {string} userTelegramID - The user's Telegram ID.
 * @param {string} responsePath - The response path.
 * @param {string} userHandle - The user's handle.
 * @param {string} userName - The user's name.
 * @param {string} patchwallet - The user's Patchwallet.
 * @returns {Promise<boolean>} - Returns true if the operation was successful, false otherwise.
 */
export async function handleReferralReward(db, params) {
  try {
    let parentTx = undefined;

    // Retrieve all transfers where this user is the recipient
    for await (const transfer of db.collection(TRANSFERS_COLLECTION).find({
      senderTgId: { $ne: params.userTelegramID },
      recipientTgId: params.userTelegramID,
    })) {
      if (!parentTx || transfer.dateAdded < parentTx.dateAdded) {
        parentTx = transfer;
      }
    }

    if (!parentTx) {
      console.log(
        `[${params.eventId}] no referral reward to distribute with ${params.userTelegramID} as a new user.`
      );
      return true;
    }

    // Retrieve sender information from the "users" collection
    const senderInformation = await db
      .collection(USERS_COLLECTION)
      .findOne({ userTelegramID: parentTx.senderTgId });

    if (!senderInformation) {
      console.log(
        `[${params.eventId}] sender ${parentTx.senderTgId} who is supposed to receive a referral reward is not a user.`
      );
      return true;
    }

    const reward = await db.collection(REWARDS_COLLECTION).findOne({
      reason: '2x_reward',
      eventId: params.eventId,
    });

    if (
      reward?.status === TRANSACTION_STATUS.SUCCESS ||
      (await db.collection(REWARDS_COLLECTION).findOne({
        reason: '2x_reward',
        eventId: { $ne: params.eventId },
        userTelegramID: senderInformation.userTelegramID,
        newUserAddress: params.patchwallet,
      }))
    ) {
      console.log(
        `[${eventId}] referral reward already distributed or in process of distribution elsewhere for ${senderInformation.userTelegramID} concerning new user ${params.userTelegramID}`
      );
      return true;
    }

    const senderWallet =
      senderInformation?.patchwallet ??
      (await getPatchWalletAddressFromTgId(senderInformation.userTelegramID));

    if (!reward) {
      await reward_helpers.insertRewardDB(db, {
        eventId: params.eventId,
        userTelegramID: senderInformation.userTelegramID,
        responsePath: senderInformation.responsePath,
        walletAddress: senderWallet,
        reason: '2x_reward',
        userHandle: senderInformation.userHandle,
        userName: senderInformation.userName,
        amount: '50',
        message: 'Referral reward',
        dateAdded: new Date(),
        parentTransactionHash: parentTx.transactionHash,
        status: TRANSACTION_STATUS.PENDING,
        newUserAddress: params.patchwallet,
      });

      console.log(
        `[${params.eventId}] pending referral reward for ${senderWallet} about ${parentTx.transactionHash} concerning new user ${params.userTelegramID} added to the database.`
      );
    }

    let txReward = undefined;

    if (reward?.status === TRANSACTION_STATUS.PENDING_HASH) {
      if (reward.dateAdded < new Date(new Date() - 10 * 60 * 1000)) {
        console.log(
          `[${params.eventId}] was stopped due to too long treatment duration (> 10 min).`
        );

        await reward_helpers.updateRewardDB(db, {
          eventId: params.eventId,
          reason: '2x_reward',
          parentTransactionHash: parentTx.transactionHash,
          userTelegramID: senderInformation.userTelegramID,
          responsePath: senderInformation.responsePath,
          walletAddress: senderWallet,
          userHandle: senderInformation.userHandle,
          userName: senderInformation.userName,
          amount: '50',
          message: 'Referral reward',
          status: TRANSACTION_STATUS.FAILURE,
          newUserAddress: params.patchwallet,
        });

        return true;
      }

      if (reward?.userOpHash) {
        try {
          txReward = await getTxStatus(reward.userOpHash);
        } catch (error) {
          console.error(
            `[${params.eventId}] Error processing PatchWallet user sign up reward status for ${params.userTelegramID}: ${error}`
          );
          return false;
        }
      } else {
        // Update the reward record to mark it as successful
        await reward_helpers.updateRewardDB(db, {
          eventId: params.eventId,
          reason: '2x_reward',
          userTelegramID: senderInformation.userTelegramID,
          eventId: params.eventId,
          reason: '2x_reward',
          parentTransactionHash: parentTx.transactionHash,
          userTelegramID: senderInformation.userTelegramID,
          responsePath: senderInformation.responsePath,
          walletAddress: senderWallet,
          userHandle: senderInformation.userHandle,
          userName: senderInformation.userName,
          amount: '50',
          message: 'Referral reward',
          dateAdded: new Date(),
          status: TRANSACTION_STATUS.SUCCESS,
          newUserAddress: params.patchwallet,
        });
        return true;
      }
    }

    if (!txReward) {
      try {
        txReward = await sendTokens(
          process.env.SOURCE_TG_ID,
          senderWallet,
          '50',
          await getPatchWalletAccessToken()
        );
      } catch (error) {
        console.error(
          `[${params.eventId}] Error processing PatchWallet referral reward for ${senderWallet}: ${error}`
        );
        return false;
      }
    }

    if (txReward.data.txHash) {
      const dateAdded = new Date();

      await reward_helpers.updateRewardDB(db, {
        eventId: params.eventId,
        reason: '2x_reward',
        parentTransactionHash: parentTx.transactionHash,
        userTelegramID: senderInformation.userTelegramID,
        responsePath: senderInformation.responsePath,
        walletAddress: senderWallet,
        userHandle: senderInformation.userHandle,
        userName: senderInformation.userName,
        amount: '50',
        message: 'Referral reward',
        transactionHash: txReward.data.txHash,
        dateAdded: dateAdded,
        status: TRANSACTION_STATUS.SUCCESS,
        newUserAddress: params.patchwallet,
      });

      console.log(
        `[${txReward.data.txHash}] referral reward added to Mongo DB with event ID ${params.eventId}.`
      );

      await axios.post(process.env.FLOWXO_NEW_REFERRAL_REWARD_WEBHOOK, {
        newUserTgId: params.userTelegramID,
        newUserResponsePath: params.responsePath,
        newUserUserHandle: params.userHandle,
        newUserUserName: params.userName,
        newUserPatchwallet: params.patchwallet,
        userTelegramID: senderInformation.userTelegramID,
        responsePath: senderInformation.responsePath,
        walletAddress: senderWallet,
        reason: '2x_reward',
        userHandle: senderInformation.userHandle,
        userName: senderInformation.userName,
        amount: '50',
        message: 'Referral reward',
        transactionHash: txReward.data.txHash,
        dateAdded: dateAdded,
        parentTransactionHash: parentTx.transactionHash,
      });

      console.log(
        `[${txReward.data.txHash}] referral reward sent to FlowXO with event ID ${params.eventId}.`
      );

      return true;
    }

    if (txReward.data.userOpHash) {
      await reward_helpers.updateRewardDB(db, {
        eventId: params.eventId,
        reason: '2x_reward',
        parentTransactionHash: parentTx.transactionHash,
        userTelegramID: senderInformation.userTelegramID,
        responsePath: senderInformation.responsePath,
        walletAddress: senderWallet,
        userHandle: senderInformation.userHandle,
        userName: senderInformation.userName,
        amount: '50',
        message: 'Referral reward',
        dateAdded: new Date(),
        userOpHash: txReward.data.userOpHash,
        status: TRANSACTION_STATUS.PENDING_HASH,
        newUserAddress: params.patchwallet,
      });
    }
    return false;
  } catch (error) {
    console.error(
      `[${params.eventId}] Error processing referral reward event: ${error}`
    );
  }

  return true;
}

/**
 * Handles the referral link reward for a user.
 *
 * @param {Object} db - The database object.
 * @param {string} eventId - The event ID.
 * @param {string} userTelegramID - The user's Telegram ID.
 * @param {string} referentUserTelegramID - The Telegram ID of the referent user.
 * @returns {Promise<boolean>} - Returns true if the operation was successful, false otherwise.
 */
export async function handleLinkReward(
  db,
  eventId,
  userTelegramID,
  referentUserTelegramID
) {
  try {
    const referent = await db
      .collection(USERS_COLLECTION)
      .findOne({ userTelegramID: referentUserTelegramID });

    if (!referent) {
      // The referent user is not in the database
      console.log(
        `[${eventId}] ${referentUserTelegramID} referent user is not a user to process the link reward.`
      );
      return true;
    }

    const rewardWallet =
      referent?.patchwallet ??
      (await getPatchWalletAddressFromTgId(referentUserTelegramID));

    const reward = await db.collection(REWARDS_COLLECTION).findOne({
      eventId: eventId,
      userTelegramID: referentUserTelegramID,
      sponsoredUserTelegramID: userTelegramID,
      reason: 'referral_link',
    });

    // Check if the user has already received a signup reward
    if (
      reward?.status === TRANSACTION_STATUS.SUCCESS ||
      (await db.collection(REWARDS_COLLECTION).findOne({
        sponsoredUserTelegramID: userTelegramID,
        reason: 'referral_link',
        eventId: { $ne: eventId },
      }))
    ) {
      // The user has already received a referral link reward, stop processing
      console.log(
        `[${eventId}] ${userTelegramID} already sponsored another user for a referral link reward.`
      );
      return true;
    }

    if (!reward) {
      await reward_helpers.insertRewardDB(db, {
        eventId: eventId,
        userTelegramID: referentUserTelegramID,
        responsePath: referent.responsePath,
        walletAddress: rewardWallet,
        reason: 'referral_link',
        userHandle: referent.userHandle,
        userName: referent.userName,
        amount: '10',
        message: 'Referral link',
        dateAdded: new Date(),
        sponsoredUserTelegramID: userTelegramID,
        status: TRANSACTION_STATUS.PENDING,
      });

      console.log(
        `[${eventId}] pending link reward for ${rewardWallet} about sponsoring ${userTelegramID} added to the database.`
      );
    }

    let txReward = undefined;

    if (reward?.status === TRANSACTION_STATUS.PENDING_HASH) {
      if (reward.dateAdded < new Date(new Date() - 10 * 60 * 1000)) {
        console.log(
          `[${eventId}] was stopped due to too long treatment duration (> 10 min).`
        );

        await reward_helpers.updateRewardDB(db, {
          userTelegramID: referentUserTelegramID,
          eventId: eventId,
          reason: 'referral_link',
          responsePath: referent.responsePath,
          walletAddress: rewardWallet,
          reason: 'referral_link',
          userHandle: referent.userHandle,
          userName: referent.userName,
          amount: '10',
          message: 'Referral link',
          dateAdded: new Date(),
          sponsoredUserTelegramID: userTelegramID,
          status: TRANSACTION_STATUS.FAILURE,
        });

        return true;
      }

      if (reward?.userOpHash) {
        try {
          txReward = await getTxStatus(reward.userOpHash);
        } catch (error) {
          console.error(
            `[${eventId}] Error processing PatchWallet link reward reward status for ${referentUserTelegramID}: ${error}`
          );
          return false;
        }
      } else {
        // Update the reward record to mark it as successful
        await reward_helpers.updateRewardDB(db, {
          eventId: eventId,
          userTelegramID: referentUserTelegramID,
          responsePath: referent.responsePath,
          walletAddress: rewardWallet,
          reason: 'referral_link',
          userHandle: referent.userHandle,
          userName: referent.userName,
          amount: '10',
          message: 'Referral link',
          dateAdded: new Date(),
          sponsoredUserTelegramID: userTelegramID,
          status: TRANSACTION_STATUS.SUCCESS,
        });
        return true;
      }
    }

    if (!txReward) {
      try {
        txReward = await sendTokens(
          process.env.SOURCE_TG_ID,
          rewardWallet,
          '10',
          await getPatchWalletAccessToken()
        );
      } catch (error) {
        console.error(
          `[${eventId}] Error processing PatchWallet link reward for ${rewardWallet}: ${error}`
        );
        return false;
      }
    }

    if (txReward.data.txHash) {
      const dateAdded = new Date();

      // Add the reward to the "rewards" collection
      await reward_helpers.updateRewardDB(db, {
        userTelegramID: referentUserTelegramID,
        sponsoredUserTelegramID: userTelegramID,
        reason: 'referral_link',
        eventId: eventId,
        responsePath: referent.responsePath,
        walletAddress: rewardWallet,
        userHandle: referent.userHandle,
        userName: referent.userName,
        amount: '10',
        message: 'Referral link',
        transactionHash: txReward.data.txHash,
        dateAdded: dateAdded,
        status: TRANSACTION_STATUS.SUCCESS,
      });

      console.log(
        `[${txReward.data.txHash}] link reward added to Mongo DB with event ID ${eventId}.`
      );

      await axios.post(process.env.FLOWXO_NEW_LINK_REWARD_WEBHOOK, {
        userTelegramID: referentUserTelegramID,
        responsePath: referent.responsePath,
        walletAddress: rewardWallet,
        reason: 'referral_link',
        userHandle: referent.userHandle,
        userName: referent.userName,
        amount: '10',
        message: 'Referral link',
        transactionHash: txReward.data.txHash,
        dateAdded: dateAdded,
        sponsoredUserTelegramID: userTelegramID,
      });

      console.log(
        `[${txReward.data.txHash}] link reward sent to FlowXO with event ID ${eventId}.`
      );

      return true;
    }

    if (txReward.data.userOpHash) {
      await reward_helpers.updateRewardDB(db, {
        userTelegramID: referentUserTelegramID,
        sponsoredUserTelegramID: userTelegramID,
        reason: 'referral_link',
        eventId: eventId,
        responsePath: referent.responsePath,
        walletAddress: rewardWallet,
        userHandle: referent.userHandle,
        userName: referent.userName,
        amount: '10',
        message: 'Referral link',
        status: TRANSACTION_STATUS.PENDING_HASH,
        userOpHash: txReward.data.userOpHash,
      });
    }

    return false;
  } catch (error) {
    console.error(`[${eventId}] Error processing link reward event: ${error}`);
  }
  return true;
}

/**
 * Handles the processing of a new reward for a user.
 *
 * @param {Object} params - The parameters containing user and event details.
 * @returns {Promise<boolean>} - Returns true if the operation was successful, false otherwise.
 */
export async function handleNewReward(params) {
  const db = await Database.getInstance();

  const user = await createUserTelegram(
    params.userTelegramID,
    params.responsePath,
    params.userHandle,
    params.userName
  );

  if (user.isInDatabase) {
    // The user already exists, stop processing
    console.log(
      `[${params.eventId}] ${user.userTelegramID} user already exists.`
    );
    return true;
  }

  if (!user.patchwallet) {
    return false;
  }

  if (
    !(await webhook_utils.handleSignUpReward(db, {
      ...params,
      patchwallet: user.patchwallet,
    }))
  ) {
    return false;
  }

  if (
    !(await webhook_utils.handleReferralReward(db, {
      ...params,
      patchwallet: user.patchwallet,
    }))
  ) {
    return false;
  }

  if (params.referentUserTelegramID) {
    if (
      !(await webhook_utils.handleLinkReward(
        db,
        params.eventId,
        params.userTelegramID,
        params.referentUserTelegramID
      ))
    ) {
      return false;
    }
  }

<<<<<<< HEAD
  await user.saveToDatabase(params.eventId);
  await user.saveToSegment(params.eventId);
=======
  if (
    !(await db
      .collection(USERS_COLLECTION)
      .findOne({ userTelegramID: params.userTelegramID }))
  ) {
    const dateAdded = new Date();
    // The user doesn't exist, add him to the "users" collection
    await db.collection(USERS_COLLECTION).insertOne({
      userTelegramID: params.userTelegramID,
      userHandle: params.userHandle,
      userName: params.userName,
      responsePath: params.responsePath,
      patchwallet: patchwallet,
      dateAdded: dateAdded,
    });

    console.log(
      `[${params.eventId}] ${params.userTelegramID} added to the user database.`
    );

    try {
      await addIdentitySegment({
        ...params,
        patchwallet: patchwallet,
        dateAdded: dateAdded,
      });

      console.log(
        `[${params.eventId}] ${params.userTelegramID} added to Segment.`
      );
    } catch (error) {
      console.error(
        `[${params.eventId}] Error processing new user in Segment: ${error}`
      );
    }
  }
>>>>>>> 0282caf3

  return true;
}

/**
 * Handles a new transaction event.
 * @param {object} params - Transaction parameters.
 * @returns {Promise<boolean>} Returns a Promise that resolves to true if the transaction is successfully processed, false otherwise.
 */
export async function handleNewTransaction(params) {
  const db = await Database.getInstance();

  const tx_db = await db
    .collection(TRANSFERS_COLLECTION)
    .findOne({ eventId: params.eventId });

  if (!tx_db) {
    await db.collection(TRANSFERS_COLLECTION).insertOne({
      eventId: params.eventId,
      chainId: 'eip155:137',
      tokenSymbol: 'g1',
      tokenAddress: process.env.G1_POLYGON_ADDRESS,
      senderTgId: params.senderTgId,
      recipientTgId: params.recipientTgId,
      tokenAmount: params.amount.toString(),
      status: TRANSACTION_STATUS.PENDING,
      dateAdded: new Date(),
    });
    console.log(
      `[${params.eventId}] transaction from ${params.senderTgId} to ${
        params.recipientTgId
      } for ${params.amount.toString()} added to MongoDB as pending.`
    );
  }

  if (tx_db?.status === TRANSACTION_STATUS.SUCCESS) {
    console.log(
      `[${tx_db?.transactionHash}] with event ID ${tx_db?.eventId} is already a success.`
    );
    return true;
  }

  if (tx_db?.status === TRANSACTION_STATUS.FAILURE) {
    console.log(
      `[${tx_db?.transactionHash}] with event ID ${tx_db?.eventId} is already a failure.`
    );
    return true;
  }

  // Retrieve sender information from the "users" collection
  const senderInformation = await db
    .collection(USERS_COLLECTION)
    .findOne({ userTelegramID: params.senderTgId });

  if (!senderInformation) {
    console.error(
      `[${params.eventId}] Sender ${params.senderTgId} is not a user`
    );
    return true;
  }

  let recipientWallet = undefined;

  try {
    recipientWallet = await getPatchWalletAddressFromTgId(params.recipientTgId);
  } catch (error) {
    return false;
  }

  let tx = undefined;

  if (tx_db?.status === TRANSACTION_STATUS.PENDING_HASH) {
    if (tx_db.dateAdded < new Date(new Date() - 10 * 60 * 1000)) {
      console.log(
        `[${params.eventId}] was stopped due to too long treatment duration (> 10 min).`
      );

      await db.collection(TRANSFERS_COLLECTION).updateOne(
        { eventId: params.eventId },
        {
          $set: {
            chainId: 'eip155:137',
            tokenSymbol: 'g1',
            tokenAddress: process.env.G1_POLYGON_ADDRESS,
            senderTgId: params.senderTgId,
            senderWallet: senderInformation.patchwallet,
            senderName: senderInformation.userName,
            senderHandle: senderInformation.userHandle,
            recipientTgId: params.recipientTgId,
            recipientWallet: recipientWallet,
            tokenAmount: params.amount.toString(),
            dateAdded: new Date(),
            status: TRANSACTION_STATUS.FAILURE,
          },
        },
        { upsert: true }
      );

      return true;
    }

    if (tx_db?.userOpHash) {
      try {
        tx = await getTxStatus(tx_db.userOpHash);
      } catch (error) {
        console.error(
          `[${params.eventId}] Error processing PatchWallet transaction status: ${error}`
        );
        if (error?.response?.status === 470) {
          await db.collection(TRANSFERS_COLLECTION).updateOne(
            { eventId: params.eventId },
            {
              $set: {
                chainId: 'eip155:137',
                tokenSymbol: 'g1',
                tokenAddress: process.env.G1_POLYGON_ADDRESS,
                senderTgId: params.senderTgId,
                senderWallet: senderInformation.patchwallet,
                senderName: senderInformation.userName,
                senderHandle: senderInformation.userHandle,
                recipientTgId: params.recipientTgId,
                recipientWallet: recipientWallet,
                tokenAmount: params.amount.toString(),
                dateAdded: new Date(),
                status: TRANSACTION_STATUS.FAILURE,
              },
            },
            { upsert: true }
          );
          return true;
        }
        return false;
      }
    } else {
      // Update the reward record to mark it as successful
      await db.collection(TRANSFERS_COLLECTION).updateOne(
        { eventId: params.eventId },
        {
          $set: {
            chainId: 'eip155:137',
            tokenSymbol: 'g1',
            tokenAddress: process.env.G1_POLYGON_ADDRESS,
            senderTgId: params.senderTgId,
            senderWallet: senderInformation.patchwallet,
            senderName: senderInformation.userName,
            senderHandle: senderInformation.userHandle,
            recipientTgId: params.recipientTgId,
            recipientWallet: recipientWallet,
            tokenAmount: params.amount.toString(),
            dateAdded: new Date(),
            status: TRANSACTION_STATUS.SUCCESS,
          },
        },
        { upsert: true }
      );
      return true;
    }
  }

  if (!tx) {
    try {
      tx = await sendTokens(
        params.senderTgId,
        recipientWallet,
        params.amount.toString(),
        await getPatchWalletAccessToken()
      );
    } catch (error) {
      console.error(
        `[${params.eventId}] transaction from ${params.senderTgId} to ${
          params.recipientTgId
        } for ${params.amount.toString()} - Error processing PatchWallet token sending: ${error}`
      );

      let drop = false;
      if (!/^\d+$/.test(params.amount.toString())) {
        console.warn(`Potentially invalid amount: ${params.amount}, dropping`);
        drop = true;
      }
      if (error?.response?.status === 470) {
        drop = true;
      }
      if (drop) {
        await db.collection(TRANSFERS_COLLECTION).updateOne(
          { eventId: params.eventId },
          {
            $set: {
              chainId: 'eip155:137',
              tokenSymbol: 'g1',
              tokenAddress: process.env.G1_POLYGON_ADDRESS,
              senderTgId: params.senderTgId,
              senderWallet: senderInformation.patchwallet,
              senderName: senderInformation.userName,
              senderHandle: senderInformation.userHandle,
              recipientTgId: params.recipientTgId,
              recipientWallet: recipientWallet,
              tokenAmount: params.amount.toString(),
              dateAdded: new Date(),
              status: TRANSACTION_STATUS.FAILURE,
            },
          },
          { upsert: true }
        );
        return true;
      }
      return false;
    }
  }

  if (tx.data.txHash) {
    const dateAdded = new Date();

    // Add the transfer to the "transfers" collection
    await db.collection(TRANSFERS_COLLECTION).updateOne(
      { eventId: params.eventId },
      {
        $set: {
          eventId: params.eventId,
          TxId: tx.data.txHash.substring(1, 8),
          chainId: 'eip155:137',
          tokenSymbol: 'g1',
          tokenAddress: process.env.G1_POLYGON_ADDRESS,
          senderTgId: params.senderTgId,
          senderWallet: senderInformation.patchwallet,
          senderName: senderInformation.userName,
          senderHandle: senderInformation.userHandle,
          recipientTgId: params.recipientTgId,
          recipientWallet: recipientWallet,
          tokenAmount: params.amount.toString(),
          transactionHash: tx.data.txHash,
          dateAdded: dateAdded,
          status: TRANSACTION_STATUS.SUCCESS,
        },
      },
      { upsert: true }
    );

    const tx_db = await db
      .collection(TRANSFERS_COLLECTION)
      .findOne({ transactionHash: tx.data.txHash });

    console.log(
      `[${tx.data.txHash}] transaction with event ID ${params.eventId} from ${
        params.senderTgId
      } to ${
        params.recipientTgId
      } for ${params.amount.toString()} added to MongoDB with Object ID ${tx_db._id.toString()}.`
    );

    try {
      await addTrackSegment({
        userTelegramID: params.senderTgId,
        TxId: tx.data.txHash.substring(1, 8),
        senderTgId: params.senderTgId,
        senderWallet: senderInformation.patchwallet,
        senderName: senderInformation.userName,
        senderHandle: senderInformation.userHandle,
        recipientTgId: params.recipientTgId,
        recipientWallet: recipientWallet,
        tokenAmount: params.amount.toString(),
        transactionHash: tx.data.txHash,
        dateAdded: dateAdded,
        eventId: params.eventId,
      });

      console.log(
        `[${tx.data.txHash}] transaction with event ID ${params.eventId} from ${
          params.senderTgId
        } to ${
          params.recipientTgId
        } for ${params.amount.toString()} added to Segment.`
      );

      await axios.post(process.env.FLOWXO_NEW_TRANSACTION_WEBHOOK, {
        senderResponsePath: senderInformation.responsePath,
        TxId: tx.data.txHash.substring(1, 8),
        chainId: 'eip155:137',
        tokenSymbol: 'g1',
        tokenAddress: process.env.G1_POLYGON_ADDRESS,
        senderTgId: params.senderTgId,
        senderWallet: senderInformation.patchwallet,
        senderName: senderInformation.userName,
        senderHandle: senderInformation.userHandle,
        recipientTgId: params.recipientTgId,
        recipientWallet: recipientWallet,
        tokenAmount: params.amount.toString(),
        transactionHash: tx.data.txHash,
        dateAdded: dateAdded,
      });

      console.log(
        `[${tx.data.txHash}] transaction with event ID ${params.eventId} from ${
          params.senderTgId
        } to ${
          params.recipientTgId
        } for ${params.amount.toString()} sent to FlowXO.`
      );

      // send telegram message if params.message exists and sender has a telegram session
      if (params.message && senderInformation.telegramSession) {
        const messageSendingResult = await sendTelegramMessage(
          params.message,
          params.recipientTgId,
          senderInformation
        );
        // log error if message sending failed
        if (!messageSendingResult.success) {
          console.error(
            'Error sending telegram message:',
            messageSendingResult.message
          );
        }
      }
    } catch (error) {
      console.error(
        `[${params.eventId}] Error processing Segment or FlowXO webhook, or sending telegram message: ${error}`
      );
    }

    console.log(
      `[${tx.data.txHash}] transaction from ${params.senderTgId} to ${
        params.recipientTgId
      } for ${params.amount.toString()} with event ID ${
        params.eventId
      } finished.`
    );
    return true;
  }

  if (tx.data.userOpHash) {
    await db.collection(TRANSFERS_COLLECTION).updateOne(
      { eventId: params.eventId },
      {
        $set: {
          chainId: 'eip155:137',
          tokenSymbol: 'g1',
          tokenAddress: process.env.G1_POLYGON_ADDRESS,
          senderTgId: params.senderTgId,
          senderWallet: senderInformation.patchwallet,
          senderName: senderInformation.userName,
          senderHandle: senderInformation.userHandle,
          recipientTgId: params.recipientTgId,
          recipientWallet: recipientWallet,
          tokenAmount: params.amount.toString(),
          status: TRANSACTION_STATUS.PENDING_HASH,
          userOpHash: tx.data.userOpHash,
        },
      },
      { upsert: true }
    );

    console.log(
      `[${tx.data.userOpHash}] transaction userOpHash added to Mongo DB with event ID ${params.eventId}.`
    );
  }

  return false;
}

export const webhook_utils = {
  handleSignUpReward,
  handleLinkReward,
  handleReferralReward,
};<|MERGE_RESOLUTION|>--- conflicted
+++ resolved
@@ -16,10 +16,7 @@
 import 'dotenv/config';
 import { sendTelegramMessage } from './telegram.js';
 import { reward_helpers } from './rewardHelpers.js';
-<<<<<<< HEAD
 import { UserTelegram, createUserTelegram } from './user.js';
-=======
->>>>>>> 0282caf3
 
 /**
  * Handles the signup reward for a user.
@@ -748,47 +745,9 @@
     }
   }
 
-<<<<<<< HEAD
   await user.saveToDatabase(params.eventId);
   await user.saveToSegment(params.eventId);
-=======
-  if (
-    !(await db
-      .collection(USERS_COLLECTION)
-      .findOne({ userTelegramID: params.userTelegramID }))
-  ) {
-    const dateAdded = new Date();
-    // The user doesn't exist, add him to the "users" collection
-    await db.collection(USERS_COLLECTION).insertOne({
-      userTelegramID: params.userTelegramID,
-      userHandle: params.userHandle,
-      userName: params.userName,
-      responsePath: params.responsePath,
-      patchwallet: patchwallet,
-      dateAdded: dateAdded,
-    });
-
-    console.log(
-      `[${params.eventId}] ${params.userTelegramID} added to the user database.`
-    );
-
-    try {
-      await addIdentitySegment({
-        ...params,
-        patchwallet: patchwallet,
-        dateAdded: dateAdded,
-      });
-
-      console.log(
-        `[${params.eventId}] ${params.userTelegramID} added to Segment.`
-      );
-    } catch (error) {
-      console.error(
-        `[${params.eventId}] Error processing new user in Segment: ${error}`
-      );
-    }
-  }
->>>>>>> 0282caf3
+
 
   return true;
 }
