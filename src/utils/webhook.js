--- conflicted
+++ resolved
@@ -8,18 +8,11 @@
   getPatchWalletAccessToken,
   getPatchWalletAddressFromTgId,
   sendTokens,
-<<<<<<< HEAD
 } from "./patchwallet.js";
 import { addIdentitySegment, addTrackSegment } from "./segment.js";
 import axios from "axios";
 import "dotenv/config";
 import { sendTelegramMessage } from "./telegram.js";
-=======
-} from './patchwallet.js';
-import { addIdentitySegment, addTrackSegment } from './segment.js';
-import axios from 'axios';
-import 'dotenv/config';
->>>>>>> c0484e42
 
 /**
  * Handles a new user registration event.
@@ -565,14 +558,10 @@
         }
       }
     } catch (error) {
-<<<<<<< HEAD
       console.error(
         "Error processing Segment or FlowXO webhook, or sending telegram message:",
         error
       );
-=======
-      console.error('Error processing Segment or FlowXO webhook:', error);
->>>>>>> c0484e42
     }
 
     console.log(
