import {
  ALCHEMY_API_KEY,
  ANKR_KEY,
  GETBLOCK_API_KEY,
  LAVANET_API_KEY,
  CHAINSTACK_API_KEY,
  CHAINSTACK_API_KEY_2,
} from '../../secrets';
import { ChainInfo } from '../types/chains.types';

/**
 * Retrieves ANKR WebSocket and HTTP endpoints based on the provided network name.
 * @param name The network name.
 * @returns An array containing WebSocket and HTTP endpoints.
 */
const ANKR = (name: string) => [
  `wss://rpc.ankr.com/${name}/ws/${ANKR_KEY || ''}`,
  `https://rpc.ankr.com/${name}/${ANKR_KEY || ''}`,
];

/**
 * Retrieves ALCHEMY WebSocket and HTTP endpoints based on the provided network name.
 * @param name The network name.
 * @returns An array containing WebSocket and HTTP endpoints.
 */
const ALCHEMY = (name: string) => [
  `wss://${name}.g.alchemy.com/v2/${ALCHEMY_API_KEY}`,
  `https://${name}.g.alchemy.com/v2/${ALCHEMY_API_KEY}`,
];

/**
 * Retrieves LAVANET WebSocket and HTTP endpoints based on the provided WebSocket and HTTP paths.
 * @param wsPath The WebSocket path.
 * @param httpsPath The HTTP path.
 * @returns An array containing WebSocket and HTTP endpoints.
 */
const LAVANET = (wsPath: string, httpsPath: string) => [
  `wss://g.w.lavanet.xyz:443/gateway/${wsPath}/${LAVANET_API_KEY}`,
  `https://g.w.lavanet.xyz:443/gateway/${httpsPath}/${LAVANET_API_KEY}`,
];

/**
 * Retrieves CHAINSTACK WebSocket and HTTP endpoints based on the provided node ID and key.
 * @param nodeId The node ID.
 * @param key The key.
 * @returns An array containing WebSocket and HTTP endpoints.
 */
const CHAINSTACK = (nodeId: string, key: string) => [
  `wss://ws-${nodeId}.p2pify.com/${key || CHAINSTACK_API_KEY}`,
  `https://${nodeId}.p2pify.com/${key || CHAINSTACK_API_KEY}`,
];

export const CHAIN_MAPPING: Record<string, ChainInfo> = {
  'eip155:1': {
    endpoint: ANKR('eth'),
    name_patch: 'eth',
    name_display: 'Ethereum',
    explorer: 'https://etherscan.io/tx/',
    ankr_name: 'eth',
  },
<<<<<<< HEAD
=======
  eth: {
    endpoint: ANKR('eth'),
    name_patch: 'eth',
    name_display: 'Ethereum',
    explorer: 'https://etherscan.io/tx/',
    ankr_name: 'eth',
  },
  arb1: {
    endpoint: ANKR('arbitrum'),
    name_patch: 'arb1',
    name_display: 'Arbitrum',
    explorer: 'https://arbiscan.io/tx/',
    ankr_name: 'arbitrum',
  },
>>>>>>> 289f3831
  'eip155:42161': {
    endpoint: ANKR('arbitrum'),
    name_patch: 'arb1',
    name_display: 'Arbitrum',
    explorer: 'https://arbiscan.io/tx/',
    ankr_name: 'arbitrum',
  },
  'eip155:100': {
    endpoint: ANKR('gnosis'),
    name_patch: 'gno',
    name_display: 'Gnosis',
    explorer: 'https://gnosisscan.io/tx/',
    ankr_name: 'gnosis',
  },
<<<<<<< HEAD
=======
  gno: {
    endpoint: ANKR('gnosis'),
    name_patch: 'gno',
    name_display: 'Gnosis',
    explorer: 'https://gnosisscan.io/tx/',
    ankr_name: 'gnosis',
  },
>>>>>>> 289f3831
  'eip155:137': {
    endpoint: ANKR('polygon'),
    name_patch: 'matic',
    explorer: 'https://polygonscan.com/tx/',
    name_display: 'Polygon',
    ankr_name: 'polygon',
  },
<<<<<<< HEAD
=======
  matic: {
    endpoint: ANKR('polygon'),
    name_patch: 'matic',
    explorer: 'https://polygonscan.com/tx/',
    name_display: 'Polygon',
    ankr_name: 'polygon',
  },
>>>>>>> 289f3831
  'eip155:42220': {
    endpoint: ANKR('celo'),
    name_display: 'Celo',
    explorer: 'https://celoscan.io/tx/',
  },
  'eip155:43114': {
    endpoint: ANKR('avalanche'),
    name_display: 'Avalanche',
    explorer: 'https://avascan.info/blockchain/c/tx/',
    ankr_name: 'avalanche',
  },
  'eip155:56': {
    endpoint: ANKR('bsc'),
    name_patch: 'bnb',
    name_display: 'Binance Smart Chain',
    explorer: 'https://bscscan.com/tx/',
    ankr_name: 'bsc',
  },
  'eip155:250': {
    endpoint: ANKR('fantom'),
    name_display: 'Fantom',
    explorer: 'https://ftmscan.com/tx/',
    ankr_name: 'fantom',
  },
  'eip155:1666600000': {
    endpoint: ANKR('harmony'),
    name_display: 'Harmony',
    explorer: 'https://explorer.harmony.one/tx/',
  },
  'eip155:25': {
    endpoint: [
      `wss://cro.getblock.io/${GETBLOCK_API_KEY}/mainnet/`,
      `https://cro.getblock.io/${GETBLOCK_API_KEY}/mainnet/`,
    ],
    name_display: 'Cronos',
    explorer: 'https://cronoscan.com/tx/',
  },
  'eip155:1101': {
    endpoint: ANKR('polygon_zkevm'),
    name_display: 'Polygon ZKEVM',
    explorer: 'https://zkevm.polygonscan.com/tx/',
    ankr_name: 'polygon_zkevm',
  },
  'eip155:1284': {
    endpoint: ANKR('moonbeam'),
    name_display: 'Moonbeam',
    explorer: 'https://moonscan.io/tx/',
  },
  'eip155:80001': {
    endpoint: ANKR('polygon_mumbai'),
    name_patch: 'maticmum',
    name_display: 'Polygon Mumbai',
    explorer: 'https://mumbai.polygonscan.com/tx/',
    ankr_name: 'polygon_mumbai',
  },
<<<<<<< HEAD
=======
  maticmum: {
    endpoint: ANKR('polygon_mumbai'),
    name_patch: 'maticmum',
    name_display: 'Polygon Mumbai',
    explorer: 'https://mumbai.polygonscan.com/tx/',
    ankr_name: 'polygon_mumbai',
  },
>>>>>>> 289f3831
  'eip155:5': {
    endpoint: ALCHEMY('eth-goerli'),
    name_display: 'Ethereum Goerli',
    explorer: 'https://goerli.etherscan.io/tx/',
    ankr_name: 'eth_goerli',
  },
  'eip155:11155111': {
    endpoint: ANKR('eth_sepolia'),
    name_display: 'Ethereum Sepolia',
    explorer: 'https://sepolia.etherscan.io/tx/',
  },
  'eip155:97': {
    endpoint: CHAINSTACK('nd-519-425-794', CHAINSTACK_API_KEY_2),
    name_display: 'nd-519-425-794',
    explorer: '',
  },
  'eip155:4002': {
    endpoint: ANKR('fantom_testnet'),
    name_display: 'Fantom Testnet',
    explorer: 'https://testnet.ftmscan.com/tx/',
  },
  'eip155:1442': {
    endpoint: ANKR('polygon_zkevm_testnet'),
    name_display: 'Polygon ZKEVM Testnet',
    explorer: 'https://testnet-zkevm.polygonscan.com/tx/',
  },
  'eip155:338': {
    endpoint: CHAINSTACK('nd-326-373-985', CHAINSTACK_API_KEY_2),
    name_display: 'nd-326-373-985',
    explorer: '',
  },
  'eip155:44787': {
    endpoint: LAVANET('alfajores/rpc', 'alfajores/rpc-http'),
    name_display: 'Alfajores',
    explorer: 'https://alfajores.celoscan.io/tx/',
  },
  'eip155:9000': {
    endpoint: LAVANET('evmost/json-rpc', 'evmost/json-rpc-http'),
    name_display: 'Evmos',
    explorer: 'https://escan.live/tx/',
  },
  'eip155:59144': {
    endpoint: ANKR('linea'),
    name_patch: 'linea',
    explorer: 'https://lineascan.build/tx/',
    name_display: 'Linea',
    ankr_name: 'linea',
  },
};<|MERGE_RESOLUTION|>--- conflicted
+++ resolved
@@ -58,23 +58,6 @@
     explorer: 'https://etherscan.io/tx/',
     ankr_name: 'eth',
   },
-<<<<<<< HEAD
-=======
-  eth: {
-    endpoint: ANKR('eth'),
-    name_patch: 'eth',
-    name_display: 'Ethereum',
-    explorer: 'https://etherscan.io/tx/',
-    ankr_name: 'eth',
-  },
-  arb1: {
-    endpoint: ANKR('arbitrum'),
-    name_patch: 'arb1',
-    name_display: 'Arbitrum',
-    explorer: 'https://arbiscan.io/tx/',
-    ankr_name: 'arbitrum',
-  },
->>>>>>> 289f3831
   'eip155:42161': {
     endpoint: ANKR('arbitrum'),
     name_patch: 'arb1',
@@ -89,16 +72,6 @@
     explorer: 'https://gnosisscan.io/tx/',
     ankr_name: 'gnosis',
   },
-<<<<<<< HEAD
-=======
-  gno: {
-    endpoint: ANKR('gnosis'),
-    name_patch: 'gno',
-    name_display: 'Gnosis',
-    explorer: 'https://gnosisscan.io/tx/',
-    ankr_name: 'gnosis',
-  },
->>>>>>> 289f3831
   'eip155:137': {
     endpoint: ANKR('polygon'),
     name_patch: 'matic',
@@ -106,16 +79,6 @@
     name_display: 'Polygon',
     ankr_name: 'polygon',
   },
-<<<<<<< HEAD
-=======
-  matic: {
-    endpoint: ANKR('polygon'),
-    name_patch: 'matic',
-    explorer: 'https://polygonscan.com/tx/',
-    name_display: 'Polygon',
-    ankr_name: 'polygon',
-  },
->>>>>>> 289f3831
   'eip155:42220': {
     endpoint: ANKR('celo'),
     name_display: 'Celo',
@@ -171,16 +134,6 @@
     explorer: 'https://mumbai.polygonscan.com/tx/',
     ankr_name: 'polygon_mumbai',
   },
-<<<<<<< HEAD
-=======
-  maticmum: {
-    endpoint: ANKR('polygon_mumbai'),
-    name_patch: 'maticmum',
-    name_display: 'Polygon Mumbai',
-    explorer: 'https://mumbai.polygonscan.com/tx/',
-    ankr_name: 'polygon_mumbai',
-  },
->>>>>>> 289f3831
   'eip155:5': {
     endpoint: ALCHEMY('eth-goerli'),
     name_display: 'Ethereum Goerli',
