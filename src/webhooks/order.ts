--- conflicted
+++ resolved
@@ -16,15 +16,11 @@
   updateTxHash,
   handleUserOpHash,
 } from './utils';
-<<<<<<< HEAD
-import { SOURCE_WALLET_ADDRESS } from '../../secrets';
-=======
 import {
   PRODUCTION_ENV,
   SOURCE_WALLET_ADDRESS,
   ZAPIER_NEW_ORDER_WEBHOOK,
 } from '../../secrets';
->>>>>>> faf67e0a
 import { Db, FindCursor, WithId } from 'mongodb';
 import { TransactionStatus } from 'grindery-nexus-common-utils';
 import { MongoGxQuote, MongoOrder, OrderParams } from '../types/gx.types';
