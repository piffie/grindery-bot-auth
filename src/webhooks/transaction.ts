import axios, { AxiosError } from 'axios';
import { Database } from '../db/conn';
import {
  PatchRawResult,
  TransactionInit,
  TransactionParams,
  createTransaction,
} from '../types/webhook.types';
import {
  FLOWXO_NEW_TRANSACTION_WEBHOOK,
  TRANSFERS_COLLECTION,
} from '../utils/constants';
import {
  getPatchWalletAccessToken,
  getPatchWalletAddressFromTgId,
  sendTokens,
} from '../utils/patchwallet';
import { sendTelegramMessage } from '../utils/telegram';
import {
  processPendingHashStatus,
  isFailedTransaction,
  isSuccessfulTransaction,
  sendTransaction,
  updateStatus,
  updateTxHash,
  handleUserOpHash,
} from './utils';
import { FLOWXO_WEBHOOK_API_KEY } from '../../secrets';
import { addTrackSegment } from '../utils/segment';
import { Db, WithId } from 'mongodb';
<<<<<<< HEAD
import {
  MongoTransfer,
  MongoUser,
  TransactionStatus,
} from 'grindery-nexus-common-utils';
import { isTopUpTx } from '../utils/topUp';
=======
import { MongoTransfer, TransactionStatus } from 'grindery-nexus-common-utils';
import { UserTelegram } from '../utils/user';
>>>>>>> 6f3b1401

/**
 * Handles a new transaction based on the provided parameters.
 * @param params An object containing parameters necessary for handling the transaction.
 * @param params.senderTgId The Telegram ID of the sender initiating the transaction.
 * @param params.amount The amount related to the transaction.
 * @param params.recipientTgId The Telegram ID of the recipient.
 * @param params.eventId The ID of the event related to the transaction.
 * @param params.chainId Optional: The chain ID.
 * @param params.tokenAddress Optional: The token address related to the transaction.
 * @param params.message Optional: A message associated with the transaction.
 * @returns A Promise that resolves to a boolean indicating the success status of the transaction handling process.
 */
export async function handleNewTransaction(
  params: TransactionParams,
): Promise<boolean> {
  // Generate a Telegram user instance for the sender
  const sender = await UserTelegram.build(params.senderTgId);

  if (!sender.params)
    return (
      console.error(
        `[${params.eventId}] Sender ${params.senderTgId} is not a user`,
      ),
      true
    );

  // Create a transactionInstance object
  const { isError, transactionInstance } = await TransferTelegram.build(
    createTransaction(params, sender.params),
  );

  if (isError) return false;

  if (
    isSuccessfulTransaction(transactionInstance.status) ||
    isFailedTransaction(transactionInstance.status)
  )
    return true;

  // eslint-disable-next-line prefer-const
  let { tx, outputPendingHash } = await processPendingHashStatus(
    transactionInstance,
  );

  if (outputPendingHash !== undefined) return outputPendingHash;

  // Handle sending transaction if not already handled
  if (!tx) {
    tx = await sendTransaction(transactionInstance);
    if (tx.isError) return true;
    if (!tx.txHash && !tx.userOpHash) return false;
  }

  // Finalize transaction handling
  if (tx.txHash) {
    updateTxHash(transactionInstance, tx.txHash);
    updateStatus(transactionInstance, TransactionStatus.SUCCESS);
    await isTopUpTx(transactionInstance);
    await Promise.all([
      transactionInstance.updateInDatabase(
        TransactionStatus.SUCCESS,
        new Date(),
      ),
      transactionInstance.saveToSegment(),
      transactionInstance.saveToFlowXO(),
      params.message &&
        sender.params?.telegramSession &&
        sendTelegramMessage(
          params.message,
          params.recipientTgId,
          sender.params,
        ).then(
          (result) =>
            result.success ||
            console.error('Error sending telegram message:', result.message),
        ),
    ]).catch((error) =>
      console.error(
        `[${params.eventId}] Error processing Segment or FlowXO webhook, or sending telegram message: ${error}`,
      ),
    );

    console.log(
      `[${transactionInstance.txHash}] transaction from ${transactionInstance.params.senderInformation?.userTelegramID} to ${transactionInstance.params.recipientTgId} for ${transactionInstance.params.amount} with event ID ${transactionInstance.params.eventId} finished.`,
    );
    return true;
  }

  // Handle pending hash for userOpHash
  if (tx.userOpHash) await handleUserOpHash(transactionInstance, tx.userOpHash);

  return false;
}

/**
 * Represents a Telegram transfer.
 */
export class TransferTelegram {
  /** The parameters required for the transaction. */
  params: TransactionParams;

  /** Indicates if the transfer is present in the database. */
  isInDatabase: boolean = false;

  /** Transaction details of the transfer. */
  tx: WithId<MongoTransfer> | null;

  /** Current status of the transfer. */
  status: TransactionStatus;

  /** Wallet address of the recipient. */
  recipientWallet?: string;

  /** Transaction hash associated with the transfer. */
  txHash?: string;

  /** User operation hash. */
  userOpHash?: string;

  /** Database reference. */
  db: Db | null;

  /**
   * Constructor for TransferTelegram class.
   * @param params - The parameters required for the transfer.
   */
  constructor(params: TransactionParams) {
    // Assigns the incoming 'params' to the class property 'params'
    this.params = params;

    // Initializes the 'isInDatabase' property to 'false' by default
    this.isInDatabase = false;

    // Initializes the 'status' property to 'TransactionStatus.UNDEFINED' by default
    this.status = TransactionStatus.UNDEFINED;
  }

  /**
   * Asynchronously builds a TransactionInit instance based on provided TransactionParams.
   * @param {TransactionParams} params - Parameters for the transaction.
   * @returns {Promise<TransactionInit>} - Promise resolving to a TransactionInit instance.
   */
  static async build(params: TransactionParams): Promise<TransactionInit> {
    // Create a new TransferTelegram instance with provided params
    const transfer = new TransferTelegram(params);

    // Obtain the database instance and assign it to the transfer object
    transfer.db = await Database.getInstance();

    // Retrieve the transfer details from the database and assign them to the transfer object
    transfer.tx = await transfer.getTransferFromDatabase();

    try {
      // Attempt to fetch the recipient wallet address using the Telegram ID
      transfer.recipientWallet = await getPatchWalletAddressFromTgId(
        transfer.params.recipientTgId,
      );
    } catch (error) {
      // If an error occurs during recipient wallet fetching, return an error with the transfer instance
      return { isError: true, transactionInstance: transfer };
    }

    // Check if the transfer exists in the database
    if (transfer.tx) {
      // If the transfer exists, update relevant transfer properties
      transfer.isInDatabase = true;
      ({ status: transfer.status, userOpHash: transfer.userOpHash } =
        transfer.tx);
    } else {
      // If the transfer doesn't exist, add it to the database with PENDING status and current date
      await transfer.updateInDatabase(TransactionStatus.PENDING, new Date());
    }

    // Return a success indicator with the transfer instance
    return { isError: false, transactionInstance: transfer };
  }

  /**
   * Retrieves the transfer information from the database.
   * @returns {Promise<WithId<MongoTransfer>>} - The transfer information or null if not found.
   */
  async getTransferFromDatabase(): Promise<WithId<MongoTransfer> | null> {
    if (this.db)
      return (await this.db.collection(TRANSFERS_COLLECTION).findOne({
        eventId: this.params.eventId,
      })) as WithId<MongoTransfer> | null;
    return null;
  }

  /**
   * Updates the transfer information in the database.
   * @param {TransactionStatus} status - The transaction status.
   * @param {Date|null} date - The date of the transaction.
   */
  async updateInDatabase(
    status: TransactionStatus,
    date: Date | null,
  ): Promise<void> {
    await this.db?.collection(TRANSFERS_COLLECTION).updateOne(
      { eventId: this.params.eventId },
      {
        $set: {
          eventId: this.params.eventId,
          chainId: this.params.chainId,
          tokenSymbol: this.params.tokenSymbol,
          tokenAddress: this.params.tokenAddress,
          senderTgId: this.params.senderInformation?.userTelegramID,
          senderWallet: this.params.senderInformation?.patchwallet,
          senderName: this.params.senderInformation?.userName,
          senderHandle: this.params.senderInformation?.userHandle,
          recipientTgId: this.params.recipientTgId,
          recipientWallet: this.recipientWallet,
          tokenAmount: this.params.amount,
          status: status,
          ...(date ? { dateAdded: date } : {}),
          transactionHash: this.txHash,
          userOpHash: this.userOpHash,
        },
      },
      { upsert: true },
    );
    console.log(
      `[${this.params.eventId}] transaction from ${this.params.senderInformation?.userTelegramID} to ${this.params.recipientTgId} for ${this.params.amount} in MongoDB as ${status} with transaction hash : ${this.txHash}.`,
    );
  }

  /**
   * Saves transaction information to the Segment.
   * @returns {Promise<void>} - The result of adding the transaction to the Segment.
   */
  async saveToSegment(): Promise<void> {
    // Add transaction information to the Segment
    await addTrackSegment({
      ...this.params,
      dateAdded: new Date(),
      transactionHash: this.txHash || '',
      recipientWallet: this.recipientWallet || '',
    });
  }

  /**
   * Saves transaction information to FlowXO.
   * @returns {Promise<void>} - The result of sending the transaction to FlowXO.
   */
  async saveToFlowXO(): Promise<void> {
    // Send transaction information to FlowXO
    await axios.post(FLOWXO_NEW_TRANSACTION_WEBHOOK, {
      senderResponsePath: this.params.senderInformation?.responsePath,
      chainId: this.params.chainId,
      tokenSymbol: this.params.tokenSymbol,
      tokenAddress: this.params.tokenAddress,
      senderTgId: this.params.senderInformation?.userTelegramID,
      senderWallet: this.params.senderInformation?.patchwallet,
      senderName: this.params.senderInformation?.userName,
      senderHandle: this.params.senderInformation?.userHandle,
      recipientTgId: this.params.recipientTgId,
      recipientWallet: this.recipientWallet,
      tokenAmount: this.params.amount,
      transactionHash: this.txHash,
      dateAdded: new Date(),
      apiKey: FLOWXO_WEBHOOK_API_KEY,
      status: this.status,
    });
  }

  /**
   * Sends a transaction action, triggering PatchWallet.
   * @returns Promise<axios.AxiosResponse<PatchRawResult, AxiosError>> - Promise resolving to an AxiosResponse object with PatchRawResult data or AxiosError on failure.
   */
  async sendTransactionAction(): Promise<
    axios.AxiosResponse<PatchRawResult, AxiosError>
  > {
    return await sendTokens(
      this.params.senderInformation?.userTelegramID || '',
      this.recipientWallet || '',
      this.params.amount,
      await getPatchWalletAccessToken(),
      this.params.delegatecall || 0,
      this.params.tokenAddress,
      this.params.chainId,
    );
  }
}<|MERGE_RESOLUTION|>--- conflicted
+++ resolved
@@ -28,17 +28,9 @@
 import { FLOWXO_WEBHOOK_API_KEY } from '../../secrets';
 import { addTrackSegment } from '../utils/segment';
 import { Db, WithId } from 'mongodb';
-<<<<<<< HEAD
-import {
-  MongoTransfer,
-  MongoUser,
-  TransactionStatus,
-} from 'grindery-nexus-common-utils';
+import { MongoTransfer, TransactionStatus } from 'grindery-nexus-common-utils';
 import { isTopUpTx } from '../utils/topUp';
-=======
-import { MongoTransfer, TransactionStatus } from 'grindery-nexus-common-utils';
 import { UserTelegram } from '../utils/user';
->>>>>>> 6f3b1401
 
 /**
  * Handles a new transaction based on the provided parameters.
