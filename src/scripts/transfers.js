import { Database } from '../db/conn.js';
import fs from 'fs';
import csv from 'csv-parser';
import web3 from 'web3';
import {
  REWARDS_COLLECTION,
  TRANSFERS_COLLECTION,
<<<<<<< HEAD
  USERS_COLLECTION,
} from '../utils/constants.js';
import 'dotenv/config';
=======
} from '../utils/constants.js';
import { createObjectCsvWriter as createCsvWriter } from 'csv-writer';
import { ObjectId } from 'mongodb';
>>>>>>> 2070c69f

// Example usage of the functions:
// removeDuplicateTransfers();
async function removeDuplicateTransfers() {
  try {
    const db = await Database.getInstance();
    const collectionTransfers = db.collection('transfers');

    // Aggregation pipeline to identify duplicates and keep the first instance
    const aggregationPipeline = [
      {
        $group: {
          _id: '$transactionHash',
          firstInstance: { $first: '$_id' },
        },
      },
    ];

    // Find the first instance of each duplicate transactionHash
    const firstInstances = await collectionTransfers
      .aggregate(aggregationPipeline)
      .toArray();

    // Create an array of _id values to keep (first instances)
    const idsToKeep = firstInstances.map((instance) => instance.firstInstance);

    // Delete all documents that are not in the idsToKeep array
    const deleteResult = await collectionTransfers.deleteMany({
      _id: { $nin: idsToKeep },
    });

    console.log(`Deleted ${deleteResult.deletedCount} duplicate transfers.`);
  } catch (error) {
    console.error(`An error occurred: ${error.message}`);
  } finally {
    process.exit(0);
  }
}

// Usage: transfersCleanup(filePath)
// Description: This function processes transfers data from a CSV file and deletes incomplete transfers from the database.
// - filePath: The path to the CSV file containing transfers data.
// Example: transfersCleanup("dune.csv");
async function transfersCleanup(fileName) {
  const db = await Database.getInstance();
  const collection = db.collection('transfers');
  const hashesInCsv = [];
  let latestTimestamp = null;

  fs.createReadStream(fileName)
    .pipe(csv())
    .on('data', (row) => {
      hashesInCsv.push(row.hash);
      const rowTimestamp = new Date(row.block_time);
      if (latestTimestamp === null || rowTimestamp > latestTimestamp) {
        latestTimestamp = rowTimestamp;
      }
    })
    .on('end', async () => {
      if (latestTimestamp === null) {
        console.log('No timestamp found in CSV.');
        process.exit(1);
      }

      const transfersInDb = await collection
        .find({
          dateAdded: { $lte: latestTimestamp },
        })
        .toArray();

      const hashesToDelete = transfersInDb
        .filter((transfer) => !hashesInCsv.includes(transfer.transactionHash))
        .map((transfer) => transfer.transactionHash);

      if (hashesToDelete.length === 0) {
        console.log('All transfers in database match the transfers in CSV.');
      } else {
        const deleteResult = await collection.deleteMany({
          transactionHash: { $in: hashesToDelete },
        });
        console.log(
          `${deleteResult.deletedCount} incomplete transfers deleted.`
        );
      }

      console.log('\n All tasks completed \n');
      process.exit(0);
    })
    .on('error', (error) => {
      console.log('\n Errors during CSV parsing \n');
      process.exit(1);
    });
}

async function updateTransfersInformations() {
  try {
    // Connect to the database
    const db = await Database.getInstance();

    // Get the transfers collection
    const transfersCollection = db.collection('transfers');

    // Get the users collection
    const usersCollection = db.collection('users');

    // Find all transfers in the collection
    const allTransfers = await transfersCollection.find({}).toArray();
    const totalTransfers = allTransfers.length;

    const allUsers = await usersCollection.find({}).toArray();

    // Create an array to store bulk write operations
    const bulkWriteOperations = [];

    let index = 0;

    for (const transfer of allTransfers) {
      index++;

      // Update senderWallet and recipientWallet to checksum addresses
      transfer.senderWallet = web3.utils.toChecksumAddress(
        transfer.senderWallet
      );
      transfer.recipientWallet = web3.utils.toChecksumAddress(
        transfer.recipientWallet
      );

      // Find sender user based on senderWallet
      const senderUser = allUsers.find(
        (user) => user.patchwallet === transfer.senderWallet
      );

      // Find recipient user based on recipientWallet
      const recipientUser = allUsers.find(
        (user) => user.patchwallet === transfer.recipientWallet
      );

      if (senderUser) {
        // Fill senderTgId and senderName
        transfer.senderTgId = senderUser.userTelegramID;
        transfer.senderName = senderUser.userName;
      }

      if (recipientUser) {
        // Fill recipientTgId
        transfer.recipientTgId = recipientUser.userTelegramID;
      }

      // Create an update operation and add it to the bulk write array
      const updateOperation = {
        updateOne: {
          filter: { _id: transfer._id },
          update: { $set: transfer },
        },
      };

      bulkWriteOperations.push(updateOperation);

      console.log(
        `Updated transfer ${index}/${totalTransfers}: ${transfer._id}`
      );
    }

    // Perform bulk write operations
    await transfersCollection.bulkWrite(bulkWriteOperations);

    console.log('All transfers have been updated.');
  } catch (error) {
    console.error('An error occurred:', error);
  } finally {
    process.exit(0);
  }
}

async function removeRewardFromTransfers() {
  try {
    const db = await Database.getInstance();
    const collectionTransfers = db.collection(TRANSFERS_COLLECTION);
    const collectionRewards = db.collection(REWARDS_COLLECTION);

    // Get all transaction hashes from the rewards collection
    const rewardHashes = await collectionRewards.distinct('transactionHash');

    const allTransfers = await collectionTransfers.find({}).toArray();
    const totalTransfers = allTransfers.length;
    let deletedTransfers = [];

    let index = 0;

    for (const transfer of allTransfers) {
      index++;

      // Check if the transactionHash exists in the rewardHashes array
      // and sender is SOURCE_TG_ID
      if (
        rewardHashes.includes(transfer.transactionHash) &&
        transfer.senderTgId == process.env.SOURCE_TG_ID
      ) {
        // Delete the transfer
        await collectionTransfers.deleteOne({
          _id: transfer._id,
        });
        deletedTransfers.push(transfer);

        console.log(
          `Deleted transfer ${index}/${totalTransfers}: ${transfer._id}`
        );
      }
    }

    console.log(`Total deleted transfers: ${deletedTransfers.length}`);
  } catch (error) {
    console.error(`An error occurred: ${error.message}`);
  } finally {
    process.exit(0);
  }
}

<<<<<<< HEAD
async function updateTransfersStatus() {
  try {
    const db = await Database.getInstance();
    const transfersCollection = db.collection(TRANSFERS_COLLECTION);
    const transfersToUpdate = await transfersCollection
      .find({ status: { $exists: false } })
      .toArray();
    const bulkWriteOperations = [];

    for (const transfer of transfersToUpdate) {
      console.log('processing...');
      const updateOperation = {
        updateOne: {
          filter: { _id: transfer._id },
          update: { $set: { status: 'success' } },
        },
      };

      bulkWriteOperations.push(updateOperation);
    }

    console.log('finish processing');

    if (bulkWriteOperations.length > 0) {
      const result = await transfersCollection.bulkWrite(bulkWriteOperations);

      console.log(
        `Updated ${result.modifiedCount} transfers with status: success`
      );
    } else {
      console.log('No transfers to update.');
    }
=======
/**
 * Usage: checkMissingTransfers(filePath)
 * Description: This function processes transfer data from a CSV file and identifies the transfers in the database that aren't present in the CSV, excluding a specified address.
 * - filePath: The path to the CSV file containing transfer data.
 * Example: checkMissingTransfers("transfersData.csv");
 */
async function checkMissingTransfers(fileName) {
  const db = await Database.getInstance();
  const collection = db.collection('transfers');
  const hashesInCsv = new Set();
  const excludeAddress = process.env.SOURCE_WALLET_ADDRESS;

  fs.createReadStream(fileName)
    .pipe(csv())
    .on('data', (row) => {
      if (web3.utils.toChecksumAddress(row.from) !== excludeAddress) {
        hashesInCsv.add(row.hash);
      }
    })
    .on('end', async () => {
      const transfersHashesInDb = await collection.distinct('transactionHash');

      const hashesNotInDb = [...hashesInCsv].filter(
        (hash) => !transfersHashesInDb.includes(hash)
      );

      if (hashesNotInDb.length === 0) {
        console.log(
          'All transfers in CSV are present in the MongoDB collection.'
        );
      } else {
        console.log(
          "The following transaction hashes from the CSV aren't present in MongoDB transfers collection:"
        );
        console.log(hashesNotInDb.join('\n'));
        console.log(`Total Missing: ${hashesNotInDb.length}`);
      }
      process.exit(0);
    })
    .on('error', (error) => {
      console.error('Error during CSV parsing:', error);
      process.exit(1);
    });
}

async function getUsersFollowUps() {
  try {
    const db = await Database.getInstance();
    const transfersCollection = db.collection('transfers');
    const usersCollection = db.collection('users');

    const allTransfers = await transfersCollection.find({}).toArray();
    const allUsers = await usersCollection.find({}).toArray();

    const senderTgIdToFollowup = {};

    const recipientTgIds = new Set(allUsers.map((user) => user.userTelegramID));

    for (const transfer of allTransfers) {
      const senderTgId = transfer.senderTgId;

      if (!senderTgId) {
        // Skip transfers without senderTgId
        continue;
      }

      // Check if the recipientTgId is not in the set of recipientTgIds
      if (!recipientTgIds.has(transfer.recipientTgId)) {
        // If the recipientTgId is not found in the users collection, increment the followup count for the senderTgId
        if (!senderTgIdToFollowup[senderTgId]) {
          senderTgIdToFollowup[senderTgId] = {
            count: 1,
            userInfo: allUsers.find(
              (user) => user.userTelegramID === senderTgId
            ),
          };
        } else {
          senderTgIdToFollowup[senderTgId].count++;
        }
      }
    }

    // Create an array with senderTgId, followup count, and user info
    const senderTgIdInfoArray = [];
    for (const senderTgId in senderTgIdToFollowup) {
      senderTgIdInfoArray.push({
        userTelegramID: senderTgId,
        followupCount: senderTgIdToFollowup[senderTgId].count,
        userHandle: senderTgIdToFollowup[senderTgId].userInfo?.userHandle,
        userName: senderTgIdToFollowup[senderTgId].userInfo?.userName,
        responsePath: senderTgIdToFollowup[senderTgId].userInfo?.responsePath,
        patchwallet: senderTgIdToFollowup[senderTgId].userInfo?.patchwallet,
      });
    }

    // Create a CSV writer
    const csvWriter = createObjectCsvWriter({
      path: 'sender_followup.csv',
      header: [
        { id: 'userTelegramID', title: 'User Telegram ID' },
        { id: 'followupCount', title: 'Followup Count' },
        { id: 'userHandle', title: 'User Handle' },
        { id: 'userName', title: 'User Name' },
        { id: 'responsePath', title: 'Response Path' },
        { id: 'patchwallet', title: 'Patchwallet' },
      ],
    });
    // Write the senderTgId information to a CSV file
    await csvWriter.writeRecords(senderTgIdInfoArray);

    console.log('CSV file created: sender_followup.csv');
>>>>>>> 2070c69f
  } catch (error) {
    console.error('An error occurred:', error);
  } finally {
    process.exit(0);
  }
}

<<<<<<< HEAD
async function importMissingTransferFromCSV(fileName) {
  const db = await Database.getInstance();
  const collection = db.collection(TRANSFERS_COLLECTION);
  const usersCollection = db.collection(USERS_COLLECTION);
  const groups = new Map();

  const startDate = new Date('2023-11-07T00:00:00Z');
  const endDate = new Date('2023-11-07T23:59:59Z');

  if (!fs.existsSync(fileName)) {
    console.log(`File ${fileName} does not exist.`);
    process.exit(1);
  }

  const csvStream = fs.createReadStream(fileName).pipe(csv());

  csvStream.on('data', async (row) => {
    const blockTimestamp = new Date(row.block_timestamp);

    if (
      blockTimestamp >= startDate &&
      blockTimestamp <= endDate &&
      web3.utils.toChecksumAddress(row.from_address) !==
        process.env.SOURCE_WALLET_ADDRESS
    ) {
      const key = `${row.from_address}-${row.to_address}-${row.value}-${row.transaction_hash}-${row.block_timestamp}`;
      groups.set(key, (groups.get(key) || 0) + 1);
    }
  });

  csvStream.on('end', async () => {
    const bulkOps = [];
    let i = 1;
    const insertedDocs = [];

    console.log('\nGroups quantity ', groups.size);

    const usersData = new Map();

    // Preload user data
    const usersCursor = await usersCollection.find({}).toArray();
    await usersCursor.forEach((user) => {
      usersData.set(web3.utils.toChecksumAddress(user.patchwallet), user);
    });

    for (const [key, count] of groups) {
      const [
        senderWallet,
        recipientWallet,
        tokenAmount,
        transactionHash,
        blockTimestamp,
      ] = key.split('-');
      console.log(
        '\nQuantity of groups in csv: ',
        groups.size,
        ' Group: ',
        i,
        ' Key: ',
        {
          senderWallet: web3.utils.toChecksumAddress(senderWallet),
          recipientWallet: web3.utils.toChecksumAddress(recipientWallet),
          tokenAmount: web3.utils.fromWei(tokenAmount, 'ether'),
          transactionHash,
        }
      );
      const countInDB = await collection.countDocuments({
        senderWallet: web3.utils.toChecksumAddress(senderWallet),
        recipientWallet: web3.utils.toChecksumAddress(recipientWallet),
        tokenAmount: web3.utils.fromWei(tokenAmount, 'ether'),
        transactionHash,
      });
      console.log('countInDB ', countInDB);

      const missingCount = count - countInDB;

      if (missingCount > 0) {
        console.log('Insert key: ', key);
        for (let i = 0; i < missingCount; i++) {
          insertedDocs.push(key);

          const senderUser = usersData.get(
            web3.utils.toChecksumAddress(senderWallet)
          );
          const senderTgId = senderUser ? senderUser.userTelegramID : undefined;
          const senderName = senderUser ? senderUser.userName : undefined;
          const senderHandle = senderUser ? senderUser.userHandle : undefined;

          const recipientUser = usersData.get(
            web3.utils.toChecksumAddress(recipientWallet)
          );
          const recipientTgId = recipientUser
            ? recipientUser.userTelegramID
            : undefined;

          bulkOps.push({
            insertOne: {
              document: {
                TxId: transactionHash.substring(1, 8),
                chainId: 'eip155:137',
                tokenSymbol: 'g1',
                tokenAddress: process.env.SOURCE_WALLET_ADDRESS,
                senderTgId: senderTgId ? senderTgId.toString() : undefined,
                senderWallet: web3.utils.toChecksumAddress(senderWallet),
                senderName: senderName,
                recipientTgId: recipientTgId
                  ? recipientTgId.toString()
                  : undefined,
                recipientWallet: web3.utils.toChecksumAddress(recipientWallet),
                tokenAmount: web3.utils.fromWei(tokenAmount, 'ether'),
                transactionHash: transactionHash,
                dateAdded: new Date(blockTimestamp),
                status: 'success',
                senderHandle: senderHandle,
              },
            },
          });
        }
      }
      i++;
    }

    if (bulkOps.length > 0) {
      const collectionMissingTransfer = db.collection('transfers-missing');
      await collectionMissingTransfer.bulkWrite(bulkOps, { ordered: true });
    }

    console.log('\nDocs inserted: ', insertedDocs);
    console.log('\nQuantity of docs inserted: ', insertedDocs.length);
    process.exit(0);
  });

  csvStream.on('error', (error) => {
    console.log('\nErrors during CSV parsing\n', error);
    process.exit(1);
  });
=======
/**
 * Asynchronous function to retrieve and export transactions statistics.
 */
async function getDoubleTxs() {
  try {
    const db = await Database.getInstance();
    const collection = db.collection('transfers');

    const csvWriter = createCsvWriter({
      path: 'matched_transactions.csv',
      header: [
        { id: 'senderWallet', title: 'Sender Wallet' },
        { id: 'recipientWallet', title: 'Recipient Wallet' },
        { id: 'amount', title: 'Amount' },
        { id: 'numberOfTransactions', title: 'Number of Transactions' },
        { id: 'amountToRepay', title: 'Amount to Repay' },
      ],
    });

    // Define the date range
    const startDate = new Date('2023-10-13T09:00:00.000Z'); // Converted to UTC
    const endDate = new Date('2023-10-15T04:00:00.000Z'); // Converted to UTC

    // Filter transactions within the date range
    const transactions = await collection
      .find({
        dateAdded: {
          $gte: startDate,
          $lte: endDate,
        },
      })
      .toArray();

    // Create an object to store matching transactions
    const matchedTransactions = {};

    // Analyze the transactions
    transactions.forEach((transaction) => {
      if (transaction.transactionHash) {
        const key = `${transaction.senderWallet} - ${transaction.recipientWallet} - ${transaction.tokenAmount}`;
        if (!matchedTransactions[key]) {
          matchedTransactions[key] = {
            senderWallet: transaction.senderWallet,
            recipientWallet: transaction.recipientWallet,
            amount: parseInt(transaction.tokenAmount),
            numberOfTransactions: 1,
            amountToRepay: 0,
          };
        } else {
          matchedTransactions[key].numberOfTransactions += 1;
          matchedTransactions[key].amountToRepay += parseInt(
            transaction.tokenAmount
          );
        }
        console.log(`Transaction ${transaction.transactionHash} done.`);
      }
    });

    // Filter elements where numberOfTransactions > 1
    const filteredTransactions = Object.values(matchedTransactions).filter(
      (transaction) => transaction.numberOfTransactions > 1
    );

    // Export the filtered data to a CSV file
    await csvWriter.writeRecords(filteredTransactions);
    console.log('Exported matched transactions to matched_transactions.csv');
  } catch (error) {
    console.error('An error occurred:', error);
  } finally {
    process.exit(0);
  }
}

async function convertFieldsToString() {
  try {
    // Connect to the database
    const db = await Database.getInstance();

    // Get the transfers collection
    const transfersCollection = db.collection(TRANSFERS_COLLECTION);

    // Find documents where senderTgId, recipientTgId, or tokenAmount are numbers
    const numericDocuments = await transfersCollection
      .find({
        $or: [
          { senderTgId: { $type: 'number' } },
          { recipientTgId: { $type: 'number' } },
          { tokenAmount: { $type: 'number' } },
        ],
      })
      .toArray();

    console.log('numericDocuments', numericDocuments);

    // Create bulk write operations to update documents
    const bulkWriteOperations = numericDocuments.map((document) => {
      const updateOperation = {
        updateOne: {
          filter: { _id: document._id },
          update: {
            $set: {
              senderTgId: document.senderTgId
                ? String(document.senderTgId)
                : null,
              recipientTgId: document.recipientTgId
                ? String(document.recipientTgId)
                : null,
              tokenAmount: document.tokenAmount
                ? String(document.tokenAmount)
                : null,
            },
          },
        },
      };
      return updateOperation;
    });

    // Perform the bulk write operations
    const result = await transfersCollection.bulkWrite(bulkWriteOperations);

    console.log(`Updated ${result.modifiedCount} documents.`);
  } catch (error) {
    console.error('An error occurred:', error);
  } finally {
    process.exit(0);
  }
}

async function nullifyTgIds() {
  try {
    // Connect to the database
    const db = await Database.getInstance();

    // Get the transfers collection
    const transfersCollection = db.collection(TRANSFERS_COLLECTION);

    // Find documents where senderTgId, recipientTgId, or tokenAmount are numbers
    const numericDocuments = await transfersCollection
      .find({
        $or: [
          { senderTgId: 'null' },
          { recipientTgId: 'null' },
          { tokenAmount: 'null' },
        ],
      })
      .toArray();

    console.log('numericDocuments', numericDocuments);

    // Create bulk write operations to update documents
    const bulkWriteOperations = numericDocuments.map((document) => {
      const updateOperation = {
        updateOne: {
          filter: { _id: document._id },
          update: {
            $set: {
              senderTgId:
                document.senderTgId === 'null' ? null : document.senderTgId,
              recipientTgId:
                document.recipientTgId === 'null'
                  ? null
                  : document.recipientTgId,
              tokenAmount:
                document.tokenAmount === 'null' ? null : document.tokenAmount,
            },
          },
        },
      };
      return updateOperation;
    });

    // Perform the bulk write operations
    const result = await transfersCollection.bulkWrite(bulkWriteOperations);

    console.log(`Updated ${result.modifiedCount} documents.`);
  } catch (error) {
    console.error('An error occurred:', error);
  } finally {
    process.exit(0);
  }
>>>>>>> 2070c69f
}<|MERGE_RESOLUTION|>--- conflicted
+++ resolved
@@ -5,15 +5,9 @@
 import {
   REWARDS_COLLECTION,
   TRANSFERS_COLLECTION,
-<<<<<<< HEAD
-  USERS_COLLECTION,
-} from '../utils/constants.js';
-import 'dotenv/config';
-=======
 } from '../utils/constants.js';
 import { createObjectCsvWriter as createCsvWriter } from 'csv-writer';
 import { ObjectId } from 'mongodb';
->>>>>>> 2070c69f
 
 // Example usage of the functions:
 // removeDuplicateTransfers();
@@ -232,40 +226,6 @@
   }
 }
 
-<<<<<<< HEAD
-async function updateTransfersStatus() {
-  try {
-    const db = await Database.getInstance();
-    const transfersCollection = db.collection(TRANSFERS_COLLECTION);
-    const transfersToUpdate = await transfersCollection
-      .find({ status: { $exists: false } })
-      .toArray();
-    const bulkWriteOperations = [];
-
-    for (const transfer of transfersToUpdate) {
-      console.log('processing...');
-      const updateOperation = {
-        updateOne: {
-          filter: { _id: transfer._id },
-          update: { $set: { status: 'success' } },
-        },
-      };
-
-      bulkWriteOperations.push(updateOperation);
-    }
-
-    console.log('finish processing');
-
-    if (bulkWriteOperations.length > 0) {
-      const result = await transfersCollection.bulkWrite(bulkWriteOperations);
-
-      console.log(
-        `Updated ${result.modifiedCount} transfers with status: success`
-      );
-    } else {
-      console.log('No transfers to update.');
-    }
-=======
 /**
  * Usage: checkMissingTransfers(filePath)
  * Description: This function processes transfer data from a CSV file and identifies the transfers in the database that aren't present in the CSV, excluding a specified address.
@@ -377,7 +337,6 @@
     await csvWriter.writeRecords(senderTgIdInfoArray);
 
     console.log('CSV file created: sender_followup.csv');
->>>>>>> 2070c69f
   } catch (error) {
     console.error('An error occurred:', error);
   } finally {
@@ -385,7 +344,227 @@
   }
 }
 
-<<<<<<< HEAD
+/**
+ * Asynchronous function to retrieve and export transactions statistics.
+ */
+async function getDoubleTxs() {
+  try {
+    const db = await Database.getInstance();
+    const collection = db.collection('transfers');
+
+    const csvWriter = createCsvWriter({
+      path: 'matched_transactions.csv',
+      header: [
+        { id: 'senderWallet', title: 'Sender Wallet' },
+        { id: 'recipientWallet', title: 'Recipient Wallet' },
+        { id: 'amount', title: 'Amount' },
+        { id: 'numberOfTransactions', title: 'Number of Transactions' },
+        { id: 'amountToRepay', title: 'Amount to Repay' },
+      ],
+    });
+
+    // Define the date range
+    const startDate = new Date('2023-10-13T09:00:00.000Z'); // Converted to UTC
+    const endDate = new Date('2023-10-15T04:00:00.000Z'); // Converted to UTC
+
+    // Filter transactions within the date range
+    const transactions = await collection
+      .find({
+        dateAdded: {
+          $gte: startDate,
+          $lte: endDate,
+        },
+      })
+      .toArray();
+
+    // Create an object to store matching transactions
+    const matchedTransactions = {};
+
+    // Analyze the transactions
+    transactions.forEach((transaction) => {
+      if (transaction.transactionHash) {
+        const key = `${transaction.senderWallet} - ${transaction.recipientWallet} - ${transaction.tokenAmount}`;
+        if (!matchedTransactions[key]) {
+          matchedTransactions[key] = {
+            senderWallet: transaction.senderWallet,
+            recipientWallet: transaction.recipientWallet,
+            amount: parseInt(transaction.tokenAmount),
+            numberOfTransactions: 1,
+            amountToRepay: 0,
+          };
+        } else {
+          matchedTransactions[key].numberOfTransactions += 1;
+          matchedTransactions[key].amountToRepay += parseInt(
+            transaction.tokenAmount
+          );
+        }
+        console.log(`Transaction ${transaction.transactionHash} done.`);
+      }
+    });
+
+    // Filter elements where numberOfTransactions > 1
+    const filteredTransactions = Object.values(matchedTransactions).filter(
+      (transaction) => transaction.numberOfTransactions > 1
+    );
+
+    // Export the filtered data to a CSV file
+    await csvWriter.writeRecords(filteredTransactions);
+    console.log('Exported matched transactions to matched_transactions.csv');
+  } catch (error) {
+    console.error('An error occurred:', error);
+  } finally {
+    process.exit(0);
+  }
+}
+
+async function convertFieldsToString() {
+  try {
+    // Connect to the database
+    const db = await Database.getInstance();
+
+    // Get the transfers collection
+    const transfersCollection = db.collection(TRANSFERS_COLLECTION);
+
+    // Find documents where senderTgId, recipientTgId, or tokenAmount are numbers
+    const numericDocuments = await transfersCollection
+      .find({
+        $or: [
+          { senderTgId: { $type: 'number' } },
+          { recipientTgId: { $type: 'number' } },
+          { tokenAmount: { $type: 'number' } },
+        ],
+      })
+      .toArray();
+
+    console.log('numericDocuments', numericDocuments);
+
+    // Create bulk write operations to update documents
+    const bulkWriteOperations = numericDocuments.map((document) => {
+      const updateOperation = {
+        updateOne: {
+          filter: { _id: document._id },
+          update: {
+            $set: {
+              senderTgId: document.senderTgId
+                ? String(document.senderTgId)
+                : null,
+              recipientTgId: document.recipientTgId
+                ? String(document.recipientTgId)
+                : null,
+              tokenAmount: document.tokenAmount
+                ? String(document.tokenAmount)
+                : null,
+            },
+          },
+        },
+      };
+      return updateOperation;
+    });
+
+    // Perform the bulk write operations
+    const result = await transfersCollection.bulkWrite(bulkWriteOperations);
+
+    console.log(`Updated ${result.modifiedCount} documents.`);
+  } catch (error) {
+    console.error('An error occurred:', error);
+  } finally {
+    process.exit(0);
+  }
+}
+
+async function nullifyTgIds() {
+  try {
+    // Connect to the database
+    const db = await Database.getInstance();
+
+    // Get the transfers collection
+    const transfersCollection = db.collection(TRANSFERS_COLLECTION);
+
+    // Find documents where senderTgId, recipientTgId, or tokenAmount are numbers
+    const numericDocuments = await transfersCollection
+      .find({
+        $or: [
+          { senderTgId: 'null' },
+          { recipientTgId: 'null' },
+          { tokenAmount: 'null' },
+        ],
+      })
+      .toArray();
+
+    console.log('numericDocuments', numericDocuments);
+
+    // Create bulk write operations to update documents
+    const bulkWriteOperations = numericDocuments.map((document) => {
+      const updateOperation = {
+        updateOne: {
+          filter: { _id: document._id },
+          update: {
+            $set: {
+              senderTgId:
+                document.senderTgId === 'null' ? null : document.senderTgId,
+              recipientTgId:
+                document.recipientTgId === 'null'
+                  ? null
+                  : document.recipientTgId,
+              tokenAmount:
+                document.tokenAmount === 'null' ? null : document.tokenAmount,
+            },
+          },
+        },
+      };
+      return updateOperation;
+    });
+
+    // Perform the bulk write operations
+    const result = await transfersCollection.bulkWrite(bulkWriteOperations);
+
+    console.log(`Updated ${result.modifiedCount} documents.`);
+  } catch (error) {
+    console.error('An error occurred:', error);
+  } finally {
+    process.exit(0);
+  }
+}
+
+async function updateTransfersStatus() {
+  try {
+    const db = await Database.getInstance();
+    const transfersCollection = db.collection(TRANSFERS_COLLECTION);
+    const transfersToUpdate = await transfersCollection
+      .find({ status: { $exists: false } })
+      .toArray();
+    const bulkWriteOperations = [];
+
+    for (const transfer of transfersToUpdate) {
+      console.log('processing...');
+      const updateOperation = {
+        updateOne: {
+          filter: { _id: transfer._id },
+          update: { $set: { status: 'success' } },
+        },
+      };
+
+      bulkWriteOperations.push(updateOperation);
+    }
+
+    console.log('finish processing');
+
+    if (bulkWriteOperations.length > 0) {
+      const result = await transfersCollection.bulkWrite(bulkWriteOperations);
+
+      console.log(
+        `Updated ${result.modifiedCount} transfers with status: success`
+      );
+    } else {
+      console.log('No transfers to update.');
+    }
+  } catch (error) {
+    console.error('An error occurred:', error);
+  } finally {
+    process.exit(0);
+  }
+}
+
 async function importMissingTransferFromCSV(fileName) {
   const db = await Database.getInstance();
   const collection = db.collection(TRANSFERS_COLLECTION);
@@ -522,186 +701,4 @@
     console.log('\nErrors during CSV parsing\n', error);
     process.exit(1);
   });
-=======
-/**
- * Asynchronous function to retrieve and export transactions statistics.
- */
-async function getDoubleTxs() {
-  try {
-    const db = await Database.getInstance();
-    const collection = db.collection('transfers');
-
-    const csvWriter = createCsvWriter({
-      path: 'matched_transactions.csv',
-      header: [
-        { id: 'senderWallet', title: 'Sender Wallet' },
-        { id: 'recipientWallet', title: 'Recipient Wallet' },
-        { id: 'amount', title: 'Amount' },
-        { id: 'numberOfTransactions', title: 'Number of Transactions' },
-        { id: 'amountToRepay', title: 'Amount to Repay' },
-      ],
-    });
-
-    // Define the date range
-    const startDate = new Date('2023-10-13T09:00:00.000Z'); // Converted to UTC
-    const endDate = new Date('2023-10-15T04:00:00.000Z'); // Converted to UTC
-
-    // Filter transactions within the date range
-    const transactions = await collection
-      .find({
-        dateAdded: {
-          $gte: startDate,
-          $lte: endDate,
-        },
-      })
-      .toArray();
-
-    // Create an object to store matching transactions
-    const matchedTransactions = {};
-
-    // Analyze the transactions
-    transactions.forEach((transaction) => {
-      if (transaction.transactionHash) {
-        const key = `${transaction.senderWallet} - ${transaction.recipientWallet} - ${transaction.tokenAmount}`;
-        if (!matchedTransactions[key]) {
-          matchedTransactions[key] = {
-            senderWallet: transaction.senderWallet,
-            recipientWallet: transaction.recipientWallet,
-            amount: parseInt(transaction.tokenAmount),
-            numberOfTransactions: 1,
-            amountToRepay: 0,
-          };
-        } else {
-          matchedTransactions[key].numberOfTransactions += 1;
-          matchedTransactions[key].amountToRepay += parseInt(
-            transaction.tokenAmount
-          );
-        }
-        console.log(`Transaction ${transaction.transactionHash} done.`);
-      }
-    });
-
-    // Filter elements where numberOfTransactions > 1
-    const filteredTransactions = Object.values(matchedTransactions).filter(
-      (transaction) => transaction.numberOfTransactions > 1
-    );
-
-    // Export the filtered data to a CSV file
-    await csvWriter.writeRecords(filteredTransactions);
-    console.log('Exported matched transactions to matched_transactions.csv');
-  } catch (error) {
-    console.error('An error occurred:', error);
-  } finally {
-    process.exit(0);
-  }
-}
-
-async function convertFieldsToString() {
-  try {
-    // Connect to the database
-    const db = await Database.getInstance();
-
-    // Get the transfers collection
-    const transfersCollection = db.collection(TRANSFERS_COLLECTION);
-
-    // Find documents where senderTgId, recipientTgId, or tokenAmount are numbers
-    const numericDocuments = await transfersCollection
-      .find({
-        $or: [
-          { senderTgId: { $type: 'number' } },
-          { recipientTgId: { $type: 'number' } },
-          { tokenAmount: { $type: 'number' } },
-        ],
-      })
-      .toArray();
-
-    console.log('numericDocuments', numericDocuments);
-
-    // Create bulk write operations to update documents
-    const bulkWriteOperations = numericDocuments.map((document) => {
-      const updateOperation = {
-        updateOne: {
-          filter: { _id: document._id },
-          update: {
-            $set: {
-              senderTgId: document.senderTgId
-                ? String(document.senderTgId)
-                : null,
-              recipientTgId: document.recipientTgId
-                ? String(document.recipientTgId)
-                : null,
-              tokenAmount: document.tokenAmount
-                ? String(document.tokenAmount)
-                : null,
-            },
-          },
-        },
-      };
-      return updateOperation;
-    });
-
-    // Perform the bulk write operations
-    const result = await transfersCollection.bulkWrite(bulkWriteOperations);
-
-    console.log(`Updated ${result.modifiedCount} documents.`);
-  } catch (error) {
-    console.error('An error occurred:', error);
-  } finally {
-    process.exit(0);
-  }
-}
-
-async function nullifyTgIds() {
-  try {
-    // Connect to the database
-    const db = await Database.getInstance();
-
-    // Get the transfers collection
-    const transfersCollection = db.collection(TRANSFERS_COLLECTION);
-
-    // Find documents where senderTgId, recipientTgId, or tokenAmount are numbers
-    const numericDocuments = await transfersCollection
-      .find({
-        $or: [
-          { senderTgId: 'null' },
-          { recipientTgId: 'null' },
-          { tokenAmount: 'null' },
-        ],
-      })
-      .toArray();
-
-    console.log('numericDocuments', numericDocuments);
-
-    // Create bulk write operations to update documents
-    const bulkWriteOperations = numericDocuments.map((document) => {
-      const updateOperation = {
-        updateOne: {
-          filter: { _id: document._id },
-          update: {
-            $set: {
-              senderTgId:
-                document.senderTgId === 'null' ? null : document.senderTgId,
-              recipientTgId:
-                document.recipientTgId === 'null'
-                  ? null
-                  : document.recipientTgId,
-              tokenAmount:
-                document.tokenAmount === 'null' ? null : document.tokenAmount,
-            },
-          },
-        },
-      };
-      return updateOperation;
-    });
-
-    // Perform the bulk write operations
-    const result = await transfersCollection.bulkWrite(bulkWriteOperations);
-
-    console.log(`Updated ${result.modifiedCount} documents.`);
-  } catch (error) {
-    console.error('An error occurred:', error);
-  } finally {
-    process.exit(0);
-  }
->>>>>>> 2070c69f
 }