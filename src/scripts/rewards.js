import { Database } from '../db/conn.js';
import { getPatchWalletAccessToken, sendTokens } from '../utils/patchwallet.js';
import { createObjectCsvWriter as createCsvWriter } from 'csv-writer';
import fs from 'fs';
import csv from 'csv-parser';
import web3 from 'web3';
<<<<<<< HEAD
import { REWARDS_COLLECTION, USERS_COLLECTION } from '../utils/constants.js';
=======
import {
  REWARDS_COLLECTION,
  TRANSFERS_COLLECTION,
  USERS_COLLECTION,
} from '../utils/constants.js';
import { ObjectId } from 'mongodb';
import { v4 as uuidv4 } from 'uuid';
>>>>>>> 2070c69f

/**
 * Distributes a sign-up reward of 100 Grindery One Tokens to users without previous rewards.
 * Renewal of Patch Wallet access token is handled.
 */
async function distributeSignupRewards() {
  try {
    // Connect to the database
    const db = await Database.getInstance();
<<<<<<< HEAD
    const rewardsCollection = db.collection('rewards');
=======
    const rewardsCollection = db.collection(REWARDS_COLLECTION);
>>>>>>> 2070c69f

    // Obtain the initial PatchWallet access token
    let patchWalletAccessToken = await getPatchWalletAccessToken();

    // Track the time of the last token renewal
    let lastTokenRenewalTime = Date.now();

<<<<<<< HEAD
    const allUsers = await db.collection('users').find({}).toArray();
=======
    const allUsers = await db.collection(USERS_COLLECTION).find({}).toArray();
>>>>>>> 2070c69f
    let userCount = 0;

    // Load all rewards into memory for filtering
    const allRewards = await rewardsCollection
<<<<<<< HEAD
      .find({ amount: '100' })
=======
      .find({
        reason: 'user_sign_up',
        status: 'success',
      })
>>>>>>> 2070c69f
      .toArray();

    for (const user of allUsers) {
      userCount++;

      // Check if there are no rewards for the current user
      if (
        !allRewards.some(
          (reward) => reward.userTelegramID === user.userTelegramID
        )
      ) {
        console.log(
          `[${userCount}/${allUsers.length}] User ${user.userTelegramID} has no sign up reward`
        );

        // Check if it's time to renew the PatchWallet access token
        if (Date.now() - lastTokenRenewalTime >= 50 * 60 * 1000) {
          patchWalletAccessToken = await getPatchWalletAccessToken();
          lastTokenRenewalTime = Date.now();

          console.log('PatchWallet access token has been updated.');
        }

        try {
          // Send the sign-up reward to the user's wallet
          const txReward = await sendTokens(
            process.env.SOURCE_TG_ID, // Sender's Telegram ID
            user.patchwallet, // User's wallet address
            '100', // Amount of the reward
            patchWalletAccessToken // Access token for PatchWallet API
          );

          if (txReward.data.txHash) {
            // Log the issuance of the reward and insert the record into the rewards collection
            await rewardsCollection.insertOne({
              userTelegramID: user.userTelegramID,
              responsePath: user.responsePath,
              walletAddress: user.patchwallet,
              reason: 'user_sign_up',
              userHandle: user.userHandle,
              userName: user.userName,
              amount: '100',
              message: 'Sign up reward',
              transactionHash: txReward.data.txHash,
              userOpHash: txReward.data.userOpHash,
              dateAdded: new Date(Date.now()),
              status: 'success',
              eventId: uuidv4(),
            });

            console.log(
              `[${userCount}/${allUsers.length}] User ${user.userTelegramID} has been rewarded for signing up.`
            );
          }
        } catch (error) {
          // Handle errors and log them
          console.error('An error occurred during reward distribution:', error);
        }
      }
    }

    // Log completion message
    console.log('All sign-up rewards have been distributed.');
  } catch (error) {
    // Handle errors and log them
    console.error('An error occurred:', error);
  } finally {
    // Exit the script
    process.exit(0);
  }
}

export async function distributeReferralRewards() {
  try {
    // Connect to the database
    const db = await Database.getInstance();
    const rewardsCollection = db.collection('rewards');

    // Obtain the initial PatchWallet access token
    let patchWalletAccessToken = await getPatchWalletAccessToken();

    // Track the time of the last token renewal
    let lastTokenRenewalTime = Date.now();

    // Create an array to store rewarded users
    const rewardedUsers = [];

    // Export the users and rewards collections as arrays
    const allUsers = await db.collection('users').find({}).toArray();
    const allRewardsReferral = await rewardsCollection
      .find({ reason: '2x_reward' })
      .toArray();
    const allTransfers = await db.collection('transfers').find({}).toArray();

    let transferCount = 0;

    for (const transfer of allTransfers) {
      transferCount++;

      // Find the recipient user based on their Telegram ID
      const recipientUser = allUsers.find(
        (user) => user.userTelegramID === transfer.recipientTgId
      );

      // Check if the recipient user became a user before or after the transfer
      if (
        !recipientUser ||
        (recipientUser &&
          new Date(recipientUser.dateAdded) < new Date(transfer.dateAdded))
      ) {
        // The user was already a user before the transfer, so no action needed
        continue;
      }

      // Check if a reward for this transfer has already been issued
      if (
        allRewardsReferral.some(
          (reward) => reward.parentTransactionHash === transfer.TxId
        )
      ) {
        // A reward has already been issued for this transfer, so skip to the next one
        continue;
      }

      // Check if it's time to renew the PatchWallet access token
      if (Date.now() - lastTokenRenewalTime >= 50 * 60 * 1000) {
        patchWalletAccessToken = await getPatchWalletAccessToken();
        lastTokenRenewalTime = Date.now();
        console.log('PatchWallet access token has been updated.');
      }

      // Find information about the sender of the transaction
      const senderUser = allUsers.find(
        (user) =>
          user.userTelegramID === transfer.senderTgId &&
          transfer.senderTgId !== process.env.SOURCE_TG_ID
      );

      if (senderUser) {
        try {
          console.log(
            `[${transferCount}/${allTransfers.length}] User ${senderUser.userTelegramID} has no referral reward for sending ${transfer.tokenAmount} tokens to ${transfer.recipientTgId}`
          );
          // Get the sender's wallet address based on their Telegram ID if not already existing
          const rewardWallet =
            senderUser.patchwallet ??
            (await getPatchWalletAddressFromTgId(transfer.senderTgId));

          // Determine the reward amount based on the date and transfer amount
          let rewardAmount =
            new Date(transfer.dateAdded) < new Date('2023-09-07T12:00:00Z') &&
            Number(transfer.tokenAmount) < 1000
              ? (Number(transfer.tokenAmount) * 2).toString()
              : '50';

          let rewardMessage =
            new Date(transfer.dateAdded) < new Date('2023-09-07T12:00:00Z') &&
            Number(transfer.tokenAmount) < 1000
              ? '2x Referral reward'
              : 'Referral reward';

          // Send a reward of 50 tokens using the Patch Wallet API
          const txReward = await sendTokens(
            process.env.SOURCE_TG_ID,
            rewardWallet,
            Number(rewardAmount).toFixed(18),
            patchWalletAccessToken
          );

          // Log the issuance of the reward and insert the record into the rewards collection
          await rewardsCollection.insertOne({
            userTelegramID: senderUser.userTelegramID,
            responsePath: senderUser.responsePath,
            walletAddress: rewardWallet,
            reason: '2x_reward',
            userHandle: senderUser.userHandle,
            userName: senderUser.userName,
            amount: rewardAmount,
            message: rewardMessage,
            transactionHash: txReward.data.txHash,
            parentTransactionHash: transfer.transactionHash.substring(1, 8),
            dateAdded: new Date(Date.now()),
          });

          // Add the rewarded user to the array with reward amount
          rewardedUsers.push({
            userTelegramIDToReward: senderUser.userTelegramID,
            TxId: transfer.TxId,
            chainId: transfer.chainId,
            tokenSymbol: transfer.tokenSymbol,
            tokenAddress: transfer.tokenAddress,
            senderTgId: transfer.senderTgId,
            senderWallet: transfer.senderWallet,
            senderName: transfer.senderName,
            recipientTgId: transfer.recipientTgId,
            recipientWallet: transfer.recipientWallet,
            tokenAmount: transfer.tokenAmount,
            transactionHash: transfer.transactionHash,
            dateAdded: transfer.dateAdded,
            rewardAmount,
          });

          console.log(
            `[${transferCount}/${allTransfers.length}] User ${senderUser.userTelegramID} has been rewarded for sending tokens.`
          );
        } catch (error) {
          // Handle errors and log them
          console.error('An error occurred during reward distribution:', error);
        }
      }
    }

    console.log(`${rewardedUsers.length} users have been rewarded.`);
  } catch (error) {
    // Handle errors and log them
    console.error('An error occurred:', error);
  } finally {
    // Exit the script
    process.exit(0);
  }
}

// Usage: startImport(filePath)
// Description: This function imports rewards data from a CSV file into the database.
// - filePath: The path to the CSV file containing rewards data.
// Example: startImport("/path/to/your/file.csv");
const startImport = (fileName) => {
  const rewards = [];
  fs.createReadStream(fileName)
    .pipe(csv())
    .on('data', (row) => {
      rewards.push(row);
    })
    .on('end', async () => {
      await saveRewards(rewards);
      console.log('\n All data has been read \n');
      process.exit(0);
    })
    .on('error', (error) => {
      console.log('\n Errors during CSV parsing \n');
      process.exit(1);
    });
};

async function saveRewards(rewards) {
  const db = await Database.getInstance();
  const collection = db.collection('rewards-test');

  // Step 1: Create a set of existing rewards hashes
  const existingHashes = await collection.distinct('transactionHash');

  // Step 2: Filter the rewards to find the missing ones and format them
  const formattedMissingRewards = rewards
    .filter((reward) => {
      // Exclude rewards with amounts other than 100 or 50
      const amount = Number(reward.value) / 1e18;
      return (
        (amount === 100 || amount === 50) &&
        !existingHashes.includes(reward.evt_tx_hash)
      );
    })
    .map((rewards) => {
      const amount = String(Number(rewards.value) / 1e18);
      const message = generateRewardMessage(amount, rewards.evt_block_time);
      return {
        userTelegramID: '',
        responsePath: '',
        walletAddress: web3.utils.toChecksumAddress(rewards.to),
        reason: message.reason,
        userHandle: '',
        userName: '',
        amount: amount,
        message: message.description,
        transactionHash: rewards.evt_tx_hash,
        dateAdded: new Date(rewards.evt_block_time),
      };
    });

  // Step 3: Extract all walletAddress values from formattedMissingRewards
  const walletAddresses = formattedMissingRewards.map(
    (reward) => reward.walletAddress
  );

  // Step 4: Filter the users collection to match walletAddress values
  const userData = await db
    .collection(USERS_COLLECTION)
    .find({ patchwallet: { $in: walletAddresses } })
    .toArray();

  // Step 5: Loop through each formatted missing reward and fill user data
  formattedMissingRewards.forEach((reward) => {
    const matchingUser = userData.find(
      (user) => user.patchwallet === reward.walletAddress
    );

    if (matchingUser) {
      reward.userTelegramID = matchingUser.userTelegramID;
      reward.responsePath = matchingUser.responsePath;
      reward.userHandle = matchingUser.userHandle;
      reward.userName = matchingUser.userName;
    }
  });

  // Step 6: Batch insert the missing rewards into the collection if needed
  const batchSize = 10000;
  for (let i = 0; i < formattedMissingRewards.length; i += batchSize) {
    const batch = formattedMissingRewards.slice(i, i + batchSize);
    await collection.insertMany(batch);
    console.log('Batch: ', i);
  }
}

const generateRewardMessage = (amount, blockTime) => {
  const transitionDate = new Date('2023-09-05T12:00:00Z');
  const dateObj = new Date(blockTime);
  const isBeforeTuesdayNoon = dateObj < transitionDate;

  if (amount === '100') {
    return {
      reason: 'user_sign_up',
      description: 'Sign up reward',
    };
  } else if (amount === '50' && isBeforeTuesdayNoon) {
    return {
      reason: 'hunt',
      description: 'Product Hunt reward',
    };
  } else if (amount === '50' && !isBeforeTuesdayNoon) {
    return {
      reason: '2x_reward',
      description: '2x Referral reward',
    };
  } else {
    return {
      reason: undefined,
      description: undefined,
    };
  }
};

async function updateRewardMessages() {
  const db = await Database.getInstance();
  const collection = db.collection(REWARDS_COLLECTION);

  const rewards = await collection.find({}).toArray();
  const totalRewards = rewards.length;

  const bulkUpdateOperations = [];

  let processedCount = 0;

  for (const reward of rewards) {
    let updatedMessage = '';

    if (reward.amount === '100') {
      updatedMessage = 'Sign up reward';
    } else if (
      reward.amount === '50' &&
      reward.message.includes('Product Hunt')
    ) {
      updatedMessage = 'Product Hunt reward';
    } else if (
      reward.amount === '50' &&
      !reward.message.includes('Product Hunt')
    ) {
      updatedMessage = 'Referral reward';
    } else {
      updatedMessage = '2x Referral reward';
    }

    if (updatedMessage) {
      bulkUpdateOperations.push({
        updateOne: {
          filter: { _id: reward._id },
          update: { $set: { message: updatedMessage } },
        },
      });

      processedCount++;
      console.log(
        `[${processedCount}/${totalRewards}]: Message updated for ${reward.userTelegramID}`
      );
    }
  }

  if (bulkUpdateOperations.length > 0) {
    await collection.bulkWrite(bulkUpdateOperations);
  }

  console.log('\n All rewards have been updated \n');
  process.exit(0);
}

// Usage: rewardsCleanup(filePath)
// Description: This function processes rewards data from a CSV file and deletes incomplete rewards from the database.
// - filePath: The path to the CSV file containing rewards data.
// Example: rewardsCleanup("dune.csv");
async function rewardsCleanup(fileName) {
  const db = await Database.getInstance();
  const collection = db.collection('rewards-test');
  const hashesInCsv = [];
  let latestTimestamp = null;

  fs.createReadStream(fileName)
    .pipe(csv())
    .on('data', (row) => {
      hashesInCsv.push(row.evt_tx_hash);
      const rowTimestamp = new Date(row.evt_block_time);
      if (latestTimestamp === null || rowTimestamp > latestTimestamp) {
        latestTimestamp = rowTimestamp;
      }
    })
    .on('end', async () => {
      if (latestTimestamp === null) {
        console.log('No timestamp found in CSV.');
        process.exit(1);
      }

      const rewardsInDb = await collection
        .find({
          dateAdded: { $lte: latestTimestamp },
        })
        .toArray();

      const hashesToDelete = rewardsInDb
        .filter((reward) => !hashesInCsv.includes(reward.transactionHash))
        .map((reward) => reward.transactionHash);

      if (hashesToDelete.length === 0) {
        console.log('All rewards in database match the rewards in CSV.');
      } else {
        const deleteResult = await collection.deleteMany({
          transactionHash: { $in: hashesToDelete },
        });
        console.log(`${deleteResult.deletedCount} incomplete rewards deleted.`);
      }

      console.log('\n All tasks completed \n');
      process.exit(0);
    })
    .on('error', (error) => {
      console.log('\n Errors during CSV parsing \n');
<<<<<<< HEAD
      process.exit(1);
    });
}

async function updateRewardsStatus() {
  try {
    const db = await Database.getInstance();
    const rewardsCollection = db.collection(REWARDS_COLLECTION);
    const rewardsToUpdate = await rewardsCollection
      .find({ status: { $exists: false } })
      .toArray();
    const bulkWriteOperations = [];

    for (const reward of rewardsToUpdate) {
      console.log('Processing reward...');
      const updateOperation = {
        updateOne: {
          filter: { _id: reward._id },
          update: { $set: { status: 'success' } },
        },
      };

      bulkWriteOperations.push(updateOperation);
    }

    console.log('Finished processing rewards');

    if (bulkWriteOperations.length > 0) {
      const result = await rewardsCollection.bulkWrite(bulkWriteOperations);

      console.log(
        `Updated ${result.modifiedCount} rewards with status: success`
      );
    } else {
      console.log('No rewards to update.');
    }
  } catch (error) {
    console.error('An error occurred:', error);
  } finally {
    process.exit(0);
  }
}

async function importMissingRewardsFromCSV(fileName) {
  const db = await Database.getInstance();
  const rewardsCollection = db.collection(REWARDS_COLLECTION);
  const usersCollection = db.collection(USERS_COLLECTION);

  const batchSize = 10000;
  const rewards = [];
  const formattedMissingRewards = [];

  if (!fs.existsSync(fileName)) {
    console.log(`File ${fileName} does not exist.`);
    process.exit(1);
  }

  fs.createReadStream(fileName)
    .pipe(csv())
    .on('data', (row) => {
      rewards.push(row);
    })
    .on('end', async () => {
      if (rewards.length === 0) {
        console.log('CSV file is empty.');
        process.exit(1);
      }

      const existingHashes = await rewardsCollection
        .aggregate([
          { $group: { _id: '$transactionHash' } },
          { $project: { _id: 0, transactionHash: '$_id' } },
        ])
        .toArray();

      const missingRewards = rewards.filter(
        (reward) => !existingHashes.includes(reward.transaction_hash)
      );

      console.log('Number of rewards in csv file: ', rewards.length);
      console.log(
        'Number of rewards in `rewards` collection: ',
        existingHashes.length
      );
      console.log(
        'Number of missing rewards in `rewards` collection: ',
        missingRewards.length
      );

      let count = 1;
      for (const reward of missingRewards) {
        console.log(
          `Formatting reward index: ${count} - total: ${missingRewards.length}`
        );

        const senderUser = await usersCollection.findOne({
          walletAddress: web3.utils.toChecksumAddress(reward.from_address),
        });
        const senderTgId = senderUser ? senderUser.userTelegramID : undefined;
        const senderName = senderUser ? senderUser.userName : undefined;
        const senderHandle = senderUser ? senderUser.userHandle : undefined;
        const senderResponsePath = senderUser
          ? senderUser.responsePath
          : undefined;

        formattedMissingRewards.push({
          userTelegramID: senderTgId,
          responsePath: senderResponsePath,
          walletAddress: web3.utils.toChecksumAddress(reward.from_address),
          reason: 'hunt',
          userHandle: senderHandle,
          userName: senderName,
          amount: String(Number(reward.value) / 1e18),
          transactionHash: reward.transaction_hash,
          dateAdded: new Date(reward.block_timestamp),
          status: 'success',
          message: 'Product Hunt reward',
        });
        count++;
      }

      if (formattedMissingRewards.length > 0) {
        for (let i = 0; i < formattedMissingRewards.length; i += batchSize) {
          const batch = formattedMissingRewards.slice(i, i + batchSize);
          await rewardsCollection.insertMany(batch);
          console.log(`Inserted batch ${i / batchSize + 1}`);
        }
      }

      console.log('\n All data has been read \n');
    })
    .on('error', (error) => {
      console.error('Errors during CSV parsing:', error);
=======
>>>>>>> 2070c69f
      process.exit(1);
    });
}

/**
 * Usage: checkMissingRewards(filePath)
 * Description: This function processes rewards data from a CSV file and identifies the rewards in the database that aren't present in the CSV.
 * - filePath: The path to the CSV file containing rewards data.
 * Example: checkMissingRewards("rewardsData.csv");
 */
async function checkMissingRewards(fileName) {
  const db = await Database.getInstance();
  const collection = db.collection('rewards');
  const hashesInCsv = new Set();

  fs.createReadStream(fileName)
    .pipe(csv())
    .on('data', (row) => {
      hashesInCsv.add(row.evt_tx_hash);
    })
    .on('end', async () => {
      const rewardsHashesInDb = await collection.distinct('transactionHash');

      const hashesNotInDb = [...hashesInCsv].filter(
        (hash) => !rewardsHashesInDb.includes(hash)
      );

      if (hashesNotInDb.length === 0) {
        console.log(
          'All rewards in CSV are present in the MongoDB collection.'
        );
      } else {
        console.log(
          "The following transaction hashes from the CSV aren't present in MongoDB rewards collection:"
        );
        console.log(hashesNotInDb.join('\n'));
        console.log(`Total Missing: ${hashesNotInDb.length}`);
      }
      process.exit(0);
    })
    .on('error', (error) => {
      console.error('Error during CSV parsing:', error);
      process.exit(1);
    });
}

async function filterAndRemoveInvalidRewards() {
  try {
    // Connect to the database
    const db = await Database.getInstance();
    const rewardsCollection = db.collection('rewards');

    // Find rewards documents where transactionHash doesn't start with "0x"
    const invalidRewards = await rewardsCollection
      .find({
        transactionHash: { $not: /^0x/ },
      })
      .toArray();

    if (invalidRewards.length > 0) {
      console.log(`${invalidRewards.length} invalid rewards found.`);

      // Collect the IDs of invalid rewards to delete in a batch
      const invalidRewardIds = invalidRewards.map((reward) => reward._id);

      // Use bulkWrite to delete invalid rewards in a batch
      const deleteOperations = invalidRewardIds.map((id) => ({
        deleteOne: {
          filter: { _id: new ObjectId(id) },
        },
      }));

      const result = await rewardsCollection.bulkWrite(deleteOperations);

      console.log(`${result.deletedCount} invalid rewards have been removed.`);
    } else {
      console.log('No invalid rewards found.');
    }
  } catch (error) {
    console.error('An error occurred:', error);
  } finally {
    // Exit the script
    process.exit(0);
  }
}

/**
 * Usage: updateParentTransactionHash()
 * Description: This function retrieves all rewards from the 'rewards' collection and updates
 * the 'parentTransactionHash' field of each reward based on the 'transactionHash' from the 'transfers' collection.
 * Example: Simply call the function without arguments: updateParentTransactionHash();
 */
async function updateParentTransactionHash() {
  try {
    // Connect to the database
    const db = await Database.getInstance();

    const transfersCollection = db.collection('transfers');
    const rewardsCollection = db.collection('rewards');

    // Fetch all rewards
    const allRewards = await rewardsCollection.find({}).toArray();

    // Fetch all transfers and store them in an array
    const allTransfers = await transfersCollection.find({}).toArray();

    // Create an array to store update operations
    const updateOperations = [];

    for (const reward of allRewards) {
      // Find the corresponding transfer
      const correspondingTransfer = allTransfers.find(
        (e) => e.TxId === reward.parentTransactionHash
      );

      // If a corresponding transfer is found
      if (correspondingTransfer) {
        // Create an update operation and add it to the array
        const updateOperation = {
          updateOne: {
            filter: { _id: reward._id },
            update: {
              $set: {
                parentTransactionHash: correspondingTransfer.transactionHash,
              },
            },
          },
        };
        updateOperations.push(updateOperation);
        console.log(`Reward to update: ${reward._id}`);
      }
    }

    // Bulk update all the rewards with the update operations
    if (updateOperations.length > 0) {
      await rewardsCollection.bulkWrite(updateOperations);
    }
  } catch (error) {
    console.error(`An error occurred: ${error.message}`);
  } finally {
    // Exit the script
    process.exit(0);
  }
}

/**
 * Calculate the average reward amount for unique users
 */
async function calculateAverageRewardAmount() {
  try {
    // Connect to the database
    const db = await Database.getInstance();
    const rewardsCollection = db.collection(REWARDS_COLLECTION); // Make sure to use the correct collection

    // Get all rewards from the collection
    const allRewards = await rewardsCollection.find({}).toArray();

    // Create an object to store the total reward amount per user
    const totalRewardAmounts = {};

    // Iterate through all rewards to calculate the total per user
    for (const reward of allRewards) {
      const userTelegramID = reward.userTelegramID;
      const amount = parseFloat(reward.amount); // Convert the string to a number

      // Check if the user is already in the totalRewardAmounts object
      if (totalRewardAmounts[userTelegramID]) {
        totalRewardAmounts[userTelegramID] += amount;
      } else {
        totalRewardAmounts[userTelegramID] = amount;
      }
    }

    // Count the number of unique users
    const uniqueUserCount = Object.keys(totalRewardAmounts).length;

    console.log('uniqueUserCount', uniqueUserCount);

    // Calculate the average amount
    let totalAmount = 0;
    for (const userTelegramID in totalRewardAmounts) {
      totalAmount += totalRewardAmounts[userTelegramID];
    }
    const averageAmount = totalAmount / uniqueUserCount;

    // Display the average amount
    console.log(`Average reward amount per user: ${averageAmount}`);
  } catch (error) {
    // Handle errors and log them
    console.error(
      'An error occurred while calculating the average reward amount:',
      error
    );
  } finally {
    // Exit the script
    process.exit(0);
  }
}

/**
 * Retrieve transaction and recipient statistics for a user and export to CSV.
 *
 * @param {string} userId - The user's Telegram ID.
 * @returns {void}
 */
async function getTransactionsAndRecipientsFromId(userId) {
  try {
    // Connect to the database
    const db = await Database.getInstance();
    const rewardsCollection = db.collection('rewards');
    const transfersCollection = db.collection('transfers');

    const rewards = await rewardsCollection
      .find({ userTelegramID: userId, reason: 'referral_link' })
      .toArray();

    // Obtenir les sponsoredUserTelegramID uniques
    const uniqueSponsoredUserIDs = [
      ...new Set(rewards.map((item) => item.sponsoredUserTelegramID)),
    ];

    // Importer tous les documents de la collection transfers
    const allTransfers = await transfersCollection.find().toArray();

    // Configurer le writer CSV
    const csvWriter = createCsvWriter({
      path: 'transaction_stats.csv',
      header: [
        { id: 'userID', title: 'User ID' },
        { id: 'transactionsDone', title: 'Transactions Done' },
        { id: 'distinctRecipients', title: 'Distinct Recipients' },
      ],
    });

    const csvData = [];

    for (let i = 0; i < uniqueSponsoredUserIDs.length; i++) {
      const userID = uniqueSponsoredUserIDs[i];
      const transactionsDone = allTransfers.filter(
        (transfer) => transfer.senderTgId === userID
      ).length;

      const distinctRecipients = new Set(
        allTransfers
          .filter((transfer) => transfer.senderTgId === userID)
          .map((transfer) => transfer.recipientTgId)
      );

      csvData.push({
        userID: userID,
        transactionsDone: transactionsDone,
        distinctRecipients: distinctRecipients.size,
      });

      // Afficher la progression
      console.log(`Progress: ${i + 1} / ${uniqueSponsoredUserIDs.length}`);
    }

    // Écrire les données CSV dans le fichier
    await csvWriter.writeRecords(csvData);

    console.log('Exported transaction stats to transaction_stats.csv');
  } catch (error) {
    // Handle errors and log them
    console.error('An error occurred:', error);
  } finally {
    // Exit the script
    process.exit(0);
  }
}

async function cleanupRewardsDB() {
  try {
    // Connect to the database
    const db = await Database.getInstance();

    const rewardsCollection = db.collection(REWARDS_COLLECTION);
    const transfersCollection = db.collection(TRANSFERS_COLLECTION);
    const usersCollection = db.collection(USERS_COLLECTION);

    // UPDATE EMPTY USERID IN REWARD DB
    const rewardsToUpdate = await rewardsCollection
      .find({
        parentTransactionHash: { $ne: '' },
        userTelegramID: '',
      })
      .toArray();

    if (rewardsToUpdate.length > 0) {
      console.log(`${rewardsToUpdate.length} rewards to update.`);

      const bulkOps = await Promise.all(
        rewardsToUpdate.map(async (reward, index) => {
          console.log(`Updating reward ${index + 1}`);
          // Find the corresponding transfer document
          const transfer = await transfersCollection.findOne({
            transactionHash: reward.parentTransactionHash,
          });

          if (transfer) {
            // Find user information based on senderTgId
            const user = await usersCollection.findOne({
              userTelegramID: transfer.senderTgId,
            });

            if (user) {
              // Update the reward document with user information
              return {
                updateOne: {
                  filter: { _id: reward._id },
                  update: {
                    $set: {
                      userTelegramID: user.userTelegramID,
                      responsePath: user.responsePath,
                      walletAddress: user.patchwallet,
                      userHandle: user.userHandle,
                      userName: user.userName,
                    },
                  },
                },
              };
            }
          }

          return null; // Reward couldn't be updated
        })
      );

      const bulkWriteOps = bulkOps.filter((op) => op !== null);

      if (bulkWriteOps.length > 0) {
        const result = await rewardsCollection.bulkWrite(bulkWriteOps);
        console.log(`${result.modifiedCount} rewards have been updated.`);
      } else {
        console.log('No rewards updated.');
      }
    } else {
      console.log('No rewards to update.');
    }

    // CLEAN UP REWARD DB BY REMOVING REWARDS TO SOURCE WALLET
    const result = await rewardsCollection.deleteMany({
      walletAddress: process.env.SOURCE_WALLET_ADDRESS,
    });
    console.log(
      `${result.deletedCount} reward documents to our source wallet have been deleted.`
    );
  } catch (error) {
    console.error('An error occurred:', error);
  } finally {
    // Exit the script
    process.exit(0);
  }
}<|MERGE_RESOLUTION|>--- conflicted
+++ resolved
@@ -4,9 +4,6 @@
 import fs from 'fs';
 import csv from 'csv-parser';
 import web3 from 'web3';
-<<<<<<< HEAD
-import { REWARDS_COLLECTION, USERS_COLLECTION } from '../utils/constants.js';
-=======
 import {
   REWARDS_COLLECTION,
   TRANSFERS_COLLECTION,
@@ -14,7 +11,6 @@
 } from '../utils/constants.js';
 import { ObjectId } from 'mongodb';
 import { v4 as uuidv4 } from 'uuid';
->>>>>>> 2070c69f
 
 /**
  * Distributes a sign-up reward of 100 Grindery One Tokens to users without previous rewards.
@@ -24,11 +20,7 @@
   try {
     // Connect to the database
     const db = await Database.getInstance();
-<<<<<<< HEAD
-    const rewardsCollection = db.collection('rewards');
-=======
     const rewardsCollection = db.collection(REWARDS_COLLECTION);
->>>>>>> 2070c69f
 
     // Obtain the initial PatchWallet access token
     let patchWalletAccessToken = await getPatchWalletAccessToken();
@@ -36,23 +28,15 @@
     // Track the time of the last token renewal
     let lastTokenRenewalTime = Date.now();
 
-<<<<<<< HEAD
-    const allUsers = await db.collection('users').find({}).toArray();
-=======
     const allUsers = await db.collection(USERS_COLLECTION).find({}).toArray();
->>>>>>> 2070c69f
     let userCount = 0;
 
     // Load all rewards into memory for filtering
     const allRewards = await rewardsCollection
-<<<<<<< HEAD
-      .find({ amount: '100' })
-=======
       .find({
         reason: 'user_sign_up',
         status: 'success',
       })
->>>>>>> 2070c69f
       .toArray();
 
     for (const user of allUsers) {
@@ -495,7 +479,6 @@
     })
     .on('error', (error) => {
       console.log('\n Errors during CSV parsing \n');
-<<<<<<< HEAD
       process.exit(1);
     });
 }
@@ -629,8 +612,6 @@
     })
     .on('error', (error) => {
       console.error('Errors during CSV parsing:', error);
-=======
->>>>>>> 2070c69f
       process.exit(1);
     });
 }
